--- conflicted
+++ resolved
@@ -1,31 +1,12 @@
 ## Buttons
 set_property -dict {PACKAGE_PIN R19 IOSTANDARD LVCMOS33} [get_ports cpu_resetn]
 
-<<<<<<< HEAD
 ## To use FTDI FT2232 JTAG
 set_property -dict { PACKAGE_PIN Y29   IOSTANDARD LVCMOS33 } [get_ports { trst_n }];
 set_property -dict { PACKAGE_PIN AD27  IOSTANDARD LVCMOS33 } [get_ports { tck    }];
 set_property -dict { PACKAGE_PIN W27   IOSTANDARD LVCMOS33 } [get_ports { tdi    }];
 set_property -dict { PACKAGE_PIN W28   IOSTANDARD LVCMOS33 } [get_ports { tdo    }];
 set_property -dict { PACKAGE_PIN W29   IOSTANDARD LVCMOS33 } [get_ports { tms    }];
-=======
-## PMOD Header JC
-# set_property -dict {PACKAGE_PIN AC26 IOSTANDARD LVCMOS33} [get_ports tck]
-# set_property -dict {PACKAGE_PIN AJ27 IOSTANDARD LVCMOS33} [get_ports tdi]
-# set_property -dict {PACKAGE_PIN AH30 IOSTANDARD LVCMOS33} [get_ports tdo]
-# set_property -dict {PACKAGE_PIN AK29 IOSTANDARD LVCMOS33} [get_ports tms]
-# set_property -dict {PACKAGE_PIN AD26 IOSTANDARD LVCMOS33} [get_ports trst_n]
-# accept sub-optimal placement
-# set_property CLOCK_DEDICATED_ROUTE FALSE [get_nets tck_IBUF]
-
-
-## To use FTDI FT2232 JTAG
-set_property -dict { PACKAGE_PIN Y29   IOSTANDARD LVCMOS33 } [get_ports { trst_n }]; 
-set_property -dict { PACKAGE_PIN AD27  IOSTANDARD LVCMOS33 } [get_ports { tck    }]; 
-set_property -dict { PACKAGE_PIN W27   IOSTANDARD LVCMOS33 } [get_ports { tdi    }]; 
-set_property -dict { PACKAGE_PIN W28   IOSTANDARD LVCMOS33 } [get_ports { tdo    }]; 
-set_property -dict { PACKAGE_PIN W29   IOSTANDARD LVCMOS33 } [get_ports { tms    }]; 
->>>>>>> 90cebe6e
 
 ## UART
 set_property -dict {PACKAGE_PIN Y23 IOSTANDARD LVCMOS33} [get_ports tx]
@@ -81,12 +62,8 @@
 #############################################
 # Modified for 125MHz receive clock
 create_clock -period 8.000 -name eth_rxck [get_ports eth_rxck]
-<<<<<<< HEAD
 set_clock_groups -asynchronous -group [get_clocks eth_rxck -include_generated_clocks]
 set_clock_groups -asynchronous -group [get_clocks clk_out2_xlnx_clk_gen]
-=======
-set_clock_groups -asynchronous -group [get_clocks eth_rxclk -include_generated_clocks]
->>>>>>> 90cebe6e
 
 ## SD Card
 set_property -dict {PACKAGE_PIN R28 IOSTANDARD LVCMOS33} [get_ports spi_clk_o]
@@ -99,7 +76,6 @@
 
 ## JTAG
 # minimize routing delay
-<<<<<<< HEAD
 set_max_delay -to   [get_ports { tdo } ] 20
 set_max_delay -from [get_ports { tms } ] 20
 set_max_delay -from [get_ports { tdi } ] 20
@@ -107,16 +83,4 @@
 
 # reset signal
 set_false_path -from [get_ports { trst_n } ]
-set_false_path -from [get_pins i_ddr/u_xlnx_mig_7_ddr3_mig/u_ddr3_infrastructure/rstdiv0_sync_r1_reg_rep/C]
-=======
-set_max_delay -to   [get_ports { td    } ] 5 
-set_max_delay -from [get_ports { tms   } ] 5 
-set_max_delay -from [get_ports { trst_n } ] 5
-
-# reset signal 
-set_false_path -from [get_ports { trst_n } ]
-
-# constrain clock domain crossing
-set_false_path -from [get_clocks tck] -to [get_clocks clk_out1]
-set_max_delay  -from [get_clocks tck] -to [get_clocks clk_out1] 5
->>>>>>> 90cebe6e
+set_false_path -from [get_pins i_ddr/u_xlnx_mig_7_ddr3_mig/u_ddr3_infrastructure/rstdiv0_sync_r1_reg_rep/C]