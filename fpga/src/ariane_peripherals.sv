// Copyright 2018 ETH Zurich and University of Bologna.
// Copyright and related rights are licensed under the Solderpad Hardware
// License, Version 0.51 (the "License"); you may not use this file except in
// compliance with the License.  You may obtain a copy of the License at
// http://solderpad.org/licenses/SHL-0.51. Unless required by applicable law
// or agreed to in writing, software, hardware and materials distributed under
// this License is distributed on an "AS IS" BASIS, WITHOUT WARRANTIES OR
// CONDITIONS OF ANY KIND, either express or implied. See the License for the
// specific language governing permissions and limitations under the License.

// Xilinx Peripehrals
module ariane_peripherals #(
    parameter int AxiAddrWidth = -1,
    parameter int AxiDataWidth = -1,
    parameter bit InclSPI      = 0
) (
    input  logic       clk_i    , // Clock
    input  logic       rst_ni   , // Asynchronous reset active low
    AXI_BUS.in         plic     ,
    AXI_BUS.in         uart     ,
    AXI_BUS.in         spi      ,
    output logic [1:0] irq_o    ,
    // UART
    input  logic       rx_i     ,
    output logic       tx_o     ,
    // SPI
<<<<<<< HEAD
    output logic       spi_clk_o       ,
    output logic       spi_mosi        ,
    input  logic       spi_miso        ,
=======
    output logic       spi_clk_o,
    output logic       spi_mosi ,
    input  logic       spi_miso ,
>>>>>>> dbe63f62
    output logic       spi_ss
);

    // ---------------
    // PLIC
    // ---------------
    logic [ariane_soc::NumSources-1:0] irq_sources;

    REG_BUS #(
        .ADDR_WIDTH ( AxiAddrWidth ),
        .DATA_WIDTH ( AxiDataWidth )
    ) reg_bus (clk_i);

    AXI_LITE #(
        .AXI_ADDR_WIDTH ( AxiAddrWidth ),
        .AXI_DATA_WIDTH ( AxiDataWidth )
    ) axi_lite_plic ();

    axi_to_axi_lite i_axi_to_axi_lite_eth (
      .clk_i,
      .rst_ni,
      .testmode_i ( 1'b0          ),
      .in         ( plic          ),
      .out        ( axi_lite_plic )
    );

    axi_lite_to_reg #(
        .ADDR_WIDTH ( AxiAddrWidth  ),
        .DATA_WIDTH ( AxiDataWidth  )
    ) i_axi_lite_to_reg (
        .clk_i,
        .rst_ni,
        .axi_i      ( axi_lite_plic ), // AXI Lite
        .reg_o      ( reg_bus       )
    );

    plic #(
        .ADDR_WIDTH         ( AxiAddrWidth           ),
        .DATA_WIDTH         ( AxiDataWidth           ),
        .ID_BITWIDTH        ( 3                      ), // TODO (zarubaf): Find propper width
        .PARAMETER_BITWIDTH ( 3                      ), // TODO (zarubaf): Find propper width
        .NUM_TARGETS        ( ariane_soc::NumTargets ),
        .NUM_SOURCES        ( ariane_soc::NumSources )
    ) i_plic (
        .clk_i              ( clk_i                  ),
        .rst_ni             ( rst_ni                 ),
        .irq_sources_i      ( irq_sources            ),
        .eip_targets_o      ( irq_o                  ),
        .external_bus_io    ( reg_bus                )
    );

    // ---------------
    // UART
    // ---------------
    logic         uart_penable;
    logic         uart_pwrite;
    logic [31:0]  uart_paddr;
    logic         uart_psel;
    logic [31:0]  uart_pwdata;
    logic [31:0]  uart_prdata;
    logic         uart_pready;
    logic         uart_pslverr;

    axi2apb_64_32 #(
        .AXI4_ADDRESS_WIDTH ( AxiAddrWidth        ),
        .AXI4_RDATA_WIDTH   ( AxiDataWidth        ),
        .AXI4_WDATA_WIDTH   ( AxiDataWidth        ),
        .AXI4_ID_WIDTH      ( $bits(uart.aw_id)   ),
        .AXI4_USER_WIDTH    ( $bits(uart.aw_user) ),
        .BUFF_DEPTH_SLAVE   ( 2                   ),
        .APB_ADDR_WIDTH     ( 32                  )
    ) i_axi2apb_64_32 (
        .ACLK      ( clk_i          ),
        .ARESETn   ( rst_ni         ),
        .test_en_i ( 1'b0           ),
        .AWID_i    ( uart.aw_id     ),
        .AWADDR_i  ( uart.aw_addr   ),
        .AWLEN_i   ( uart.aw_len    ),
        .AWSIZE_i  ( uart.aw_size   ),
        .AWBURST_i ( uart.aw_burst  ),
        .AWLOCK_i  ( uart.aw_lock   ),
        .AWCACHE_i ( uart.aw_cache  ),
        .AWPROT_i  ( uart.aw_prot   ),
        .AWREGION_i( uart.aw_region ),
        .AWUSER_i  ( uart.aw_user   ),
        .AWQOS_i   ( uart.aw_qos    ),
        .AWVALID_i ( uart.aw_valid  ),
        .AWREADY_o ( uart.aw_ready  ),
        .WDATA_i   ( uart.w_data    ),
        .WSTRB_i   ( uart.w_strb    ),
        .WLAST_i   ( uart.w_last    ),
        .WUSER_i   ( uart.w_user    ),
        .WVALID_i  ( uart.w_valid   ),
        .WREADY_o  ( uart.w_ready   ),
        .BID_o     ( uart.b_id      ),
        .BRESP_o   ( uart.b_resp    ),
        .BVALID_o  ( uart.b_valid   ),
        .BUSER_o   ( uart.b_user    ),
        .BREADY_i  ( uart.b_ready   ),
        .ARID_i    ( uart.ar_id     ),
        .ARADDR_i  ( uart.ar_addr   ),
        .ARLEN_i   ( uart.ar_len    ),
        .ARSIZE_i  ( uart.ar_size   ),
        .ARBURST_i ( uart.ar_burst  ),
        .ARLOCK_i  ( uart.ar_lock   ),
        .ARCACHE_i ( uart.ar_cache  ),
        .ARPROT_i  ( uart.ar_prot   ),
        .ARREGION_i( uart.ar_region ),
        .ARUSER_i  ( uart.ar_user   ),
        .ARQOS_i   ( uart.ar_qos    ),
        .ARVALID_i ( uart.ar_valid  ),
        .ARREADY_o ( uart.ar_ready  ),
        .RID_o     ( uart.r_id      ),
        .RDATA_o   ( uart.r_data    ),
        .RRESP_o   ( uart.r_resp    ),
        .RLAST_o   ( uart.r_last    ),
        .RUSER_o   ( uart.r_user    ),
        .RVALID_o  ( uart.r_valid   ),
        .RREADY_i  ( uart.r_ready   ),
        .PENABLE   ( uart_penable   ),
        .PWRITE    ( uart_pwrite    ),
        .PADDR     ( uart_paddr     ),
        .PSEL      ( uart_psel      ),
        .PWDATA    ( uart_pwdata    ),
        .PRDATA    ( uart_prdata    ),
        .PREADY    ( uart_pready    ),
        .PSLVERR   ( uart_pslverr   )
    );

    apb_uart i_apb_uart (
        .CLK     ( clk_i           ),
        .RSTN    ( rst_ni          ),
        .PSEL    ( uart_psel       ),
        .PENABLE ( uart_penable    ),
        .PWRITE  ( uart_pwrite     ),
        .PADDR   ( uart_paddr[4:2] ),
        .PWDATA  ( uart_pwdata     ),
        .PRDATA  ( uart_prdata     ),
        .PREADY  ( uart_pready     ),
        .PSLVERR ( uart_pslverr    ),
        .INT     ( irq_sources[0]  ),
        .OUT1N   (                 ), // keep open
        .OUT2N   (                 ), // keep open
        .RTSN    (                 ), // no flow control
        .DTRN    (                 ), // no flow control
        .CTSN    ( 1'b0            ),
        .DSRN    ( 1'b0            ),
        .DCDN    ( 1'b0            ),
        .RIN     ( 1'b0            ),
        .SIN     ( rx_i            ),
        .SOUT    ( tx_o            )
    );

    // ---------------
    // Ethernet
    // ---------------
  //   xlnx_axi_ethernetlite i_xlnx_axi_ethernetlite (

  //   );

  // output   ip2intc_irpt;
  // input    s_axi_aclk;
  // input    s_axi_aresetn;
  // input [3:0]s_axi_awid;
  // input [12:0]s_axi_awaddr;
  // input [7:0]s_axi_awlen;
  // input [2:0]s_axi_awsize;
  // input [1:0]s_axi_awburst;
  // input [3:0]s_axi_awcache;
  // input s_axi_awvalid;
  // output s_axi_awready;
  // input [31:0]s_axi_wdata;
  // input [3:0]s_axi_wstrb;
  // input s_axi_wlast;
  // input s_axi_wvalid;
  // output s_axi_wready;
  // output [3:0]s_axi_bid;
  // output [1:0]s_axi_bresp;
  // output s_axi_bvalid;
  // input s_axi_bready;
  // input [3:0]s_axi_arid;
  // input [12:0]s_axi_araddr;
  // input [7:0]s_axi_arlen;
  // input [2:0]s_axi_arsize;
  // input [1:0]s_axi_arburst;
  // input [3:0]s_axi_arcache;
  // input s_axi_arvalid;
  // output s_axi_arready;
  // output [3:0]s_axi_rid;
  // output [31:0]s_axi_rdata;
  // output [1:0]s_axi_rresp;
  // output s_axi_rlast;
  // output s_axi_rvalid;
  // // input s_axi_rready;

  // input        phy_tx_clk   ( eth_txck   ),
  // input        phy_rx_clk   ( eth_rxck   ),
  // input        phy_crs      ( 1'b0       ),
  // input        phy_dv       ( eth_rxctl  ),
  // input [3:0]  phy_rx_data  ( eth_rxd    ),
  // input        phy_col      ( 1'b0       ),
  // input        phy_rx_er    ( 1'b0       ),
  // output       phy_rst_n    ( eth_rst_n  ),
  // output       phy_tx_en    ( eth_tx_en  ),
  // output [3:0] phy_tx_data  ( eth_txd    ),
  // input        phy_mdio_i   ( phy_mdio_i ),
  // output       phy_mdio_o   ( phy_mdio_o ),
  // output       phy_mdio_t   ( phy_mdio_t ),
  // output       phy_mdc      ( eth_mdc    )

  //   assign eth_mdio = phy_mdio_t ? phy_mdio_i : 1'bz;
  //   assign phy_mdio_i = phy_mdio_t ? 1'b0 : eth_mdio;

  //   // active low
  //   assign eth_int_b = 1'b1;
  //   // set floating - power management event
  //   assign eth_pme_b = 1'b1;

    // ---------------
    // SPI
    // ---------------
    logic [31:0] s_axi_spi_awaddr;
    logic [7:0]  s_axi_spi_awlen;
    logic [2:0]  s_axi_spi_awsize;
    logic [1:0]  s_axi_spi_awburst;
    logic [0:0]  s_axi_spi_awlock;
    logic [3:0]  s_axi_spi_awcache;
    logic [2:0]  s_axi_spi_awprot;
    logic [3:0]  s_axi_spi_awregion;
    logic [3:0]  s_axi_spi_awqos;
    logic        s_axi_spi_awvalid;
    logic        s_axi_spi_awready;
    logic [31:0] s_axi_spi_wdata;
    logic [3:0]  s_axi_spi_wstrb;
    logic        s_axi_spi_wlast;
    logic        s_axi_spi_wvalid;
    logic        s_axi_spi_wready;
    logic [1:0]  s_axi_spi_bresp;
    logic        s_axi_spi_bvalid;
    logic        s_axi_spi_bready;
    logic [31:0] s_axi_spi_araddr;
    logic [7:0]  s_axi_spi_arlen;
    logic [2:0]  s_axi_spi_arsize;
    logic [1:0]  s_axi_spi_arburst;
    logic [0:0]  s_axi_spi_arlock;
    logic [3:0]  s_axi_spi_arcache;
    logic [2:0]  s_axi_spi_arprot;
    logic [3:0]  s_axi_spi_arregion;
    logic [3:0]  s_axi_spi_arqos;
    logic        s_axi_spi_arvalid;
    logic        s_axi_spi_arready;
    logic [31:0] s_axi_spi_rdata;
    logic [1:0]  s_axi_spi_rresp;
    logic        s_axi_spi_rlast;
    logic        s_axi_spi_rvalid;
    logic        s_axi_spi_rready;

    if (InclSPI) begin : gen_spi
        axi_dwidth_converter_0 i_axi_dwidth_converter_spi (
            .s_axi_aclk     ( clk_i              ),
            .s_axi_aresetn  ( rst_ni             ),

            .s_axi_awid     ( spi.aw_id          ),
            .s_axi_awaddr   ( spi.aw_addr[31:0]  ),
            .s_axi_awlen    ( spi.aw_len         ),
            .s_axi_awsize   ( spi.aw_size        ),
            .s_axi_awburst  ( spi.aw_burst       ),
            .s_axi_awlock   ( spi.aw_lock        ),
            .s_axi_awcache  ( spi.aw_cache       ),
            .s_axi_awprot   ( spi.aw_prot        ),
            .s_axi_awregion ( spi.aw_region      ),
            .s_axi_awqos    ( spi.aw_qos         ),
            .s_axi_awvalid  ( spi.aw_valid       ),
            .s_axi_awready  ( spi.aw_ready       ),
            .s_axi_wdata    ( spi.w_data         ),
            .s_axi_wstrb    ( spi.w_strb         ),
            .s_axi_wlast    ( spi.w_last         ),
            .s_axi_wvalid   ( spi.w_valid        ),
            .s_axi_wready   ( spi.w_ready        ),
            .s_axi_bid      ( spi.b_id           ),
            .s_axi_bresp    ( spi.b_resp         ),
            .s_axi_bvalid   ( spi.b_valid        ),
            .s_axi_bready   ( spi.b_ready        ),
            .s_axi_arid     ( spi.ar_id          ),
            .s_axi_araddr   ( spi.ar_addr[31:0]  ),
            .s_axi_arlen    ( spi.ar_len         ),
            .s_axi_arsize   ( spi.ar_size        ),
            .s_axi_arburst  ( spi.ar_burst       ),
            .s_axi_arlock   ( spi.ar_lock        ),
            .s_axi_arcache  ( spi.ar_cache       ),
            .s_axi_arprot   ( spi.ar_prot        ),
            .s_axi_arregion ( spi.ar_region      ),
            .s_axi_arqos    ( spi.ar_qos         ),
            .s_axi_arvalid  ( spi.ar_valid       ),
            .s_axi_arready  ( spi.ar_ready       ),
            .s_axi_rid      ( spi.r_id           ),
            .s_axi_rdata    ( spi.r_data         ),
            .s_axi_rresp    ( spi.r_resp         ),
            .s_axi_rlast    ( spi.r_last         ),
            .s_axi_rvalid   ( spi.r_valid        ),
            .s_axi_rready   ( spi.r_ready        ),

            .m_axi_awaddr   ( s_axi_spi_awaddr   ),
            .m_axi_awlen    ( s_axi_spi_awlen    ),
            .m_axi_awsize   ( s_axi_spi_awsize   ),
            .m_axi_awburst  ( s_axi_spi_awburst  ),
            .m_axi_awlock   ( s_axi_spi_awlock   ),
            .m_axi_awcache  ( s_axi_spi_awcache  ),
            .m_axi_awprot   ( s_axi_spi_awprot   ),
            .m_axi_awregion ( s_axi_spi_awregion ),
            .m_axi_awqos    ( s_axi_spi_awqos    ),
            .m_axi_awvalid  ( s_axi_spi_awvalid  ),
            .m_axi_awready  ( s_axi_spi_awready  ),
            .m_axi_wdata    ( s_axi_spi_wdata    ),
            .m_axi_wstrb    ( s_axi_spi_wstrb    ),
            .m_axi_wlast    ( s_axi_spi_wlast    ),
            .m_axi_wvalid   ( s_axi_spi_wvalid   ),
            .m_axi_wready   ( s_axi_spi_wready   ),
            .m_axi_bresp    ( s_axi_spi_bresp    ),
            .m_axi_bvalid   ( s_axi_spi_bvalid   ),
            .m_axi_bready   ( s_axi_spi_bready   ),
            .m_axi_araddr   ( s_axi_spi_araddr   ),
            .m_axi_arlen    ( s_axi_spi_arlen    ),
            .m_axi_arsize   ( s_axi_spi_arsize   ),
            .m_axi_arburst  ( s_axi_spi_arburst  ),
            .m_axi_arlock   ( s_axi_spi_arlock   ),
            .m_axi_arcache  ( s_axi_spi_arcache  ),
            .m_axi_arprot   ( s_axi_spi_arprot   ),
            .m_axi_arregion ( s_axi_spi_arregion ),
            .m_axi_arqos    ( s_axi_spi_arqos    ),
            .m_axi_arvalid  ( s_axi_spi_arvalid  ),
            .m_axi_arready  ( s_axi_spi_arready  ),
            .m_axi_rdata    ( s_axi_spi_rdata    ),
            .m_axi_rresp    ( s_axi_spi_rresp    ),
            .m_axi_rlast    ( s_axi_spi_rlast    ),
            .m_axi_rvalid   ( s_axi_spi_rvalid   ),
            .m_axi_rready   ( s_axi_spi_rready   )
        );

<<<<<<< HEAD
        axi_quad_spi_0 i_axi_spi (
            .ext_spi_clk    ( clk_i                  ),
            .s_axi4_aclk    ( clk_i                  ),
            .s_axi4_aresetn ( rst_ni                 ),
            .s_axi4_awaddr  ( s_axi_spi_awaddr[23:0] ),
            .s_axi4_awlen   ( s_axi_spi_awlen        ),
            .s_axi4_awsize  ( s_axi_spi_awsize       ),
            .s_axi4_awburst ( s_axi_spi_awburst      ),
            .s_axi4_awlock  ( s_axi_spi_awlock       ),
            .s_axi4_awcache ( s_axi_spi_awcache      ),
            .s_axi4_awprot  ( s_axi_spi_awprot       ),
            .s_axi4_awvalid ( s_axi_spi_awvalid      ),
            .s_axi4_awready ( s_axi_spi_awready      ),
            .s_axi4_wdata   ( s_axi_spi_wdata        ),
            .s_axi4_wstrb   ( s_axi_spi_wstrb        ),
            .s_axi4_wlast   ( s_axi_spi_wlast        ),
            .s_axi4_wvalid  ( s_axi_spi_wvalid       ),
            .s_axi4_wready  ( s_axi_spi_wready       ),
            .s_axi4_bresp   ( s_axi_spi_bresp        ),
            .s_axi4_bvalid  ( s_axi_spi_bvalid       ),
            .s_axi4_bready  ( s_axi_spi_bready       ),
            .s_axi4_araddr  ( s_axi_spi_araddr[23:0] ),
            .s_axi4_arlen   ( s_axi_spi_arlen        ),
            .s_axi4_arsize  ( s_axi_spi_arsize       ),
            .s_axi4_arburst ( s_axi_spi_arburst      ),
            .s_axi4_arlock  ( s_axi_spi_arlock       ),
            .s_axi4_arcache ( s_axi_spi_arcache      ),
            .s_axi4_arprot  ( s_axi_spi_arprot       ),
            .s_axi4_arvalid ( s_axi_spi_arvalid      ),
            .s_axi4_arready ( s_axi_spi_arready      ),
            .s_axi4_rdata   ( s_axi_spi_rdata        ),
            .s_axi4_rresp   ( s_axi_spi_rresp        ),
            .s_axi4_rlast   ( s_axi_spi_rlast        ),
            .s_axi4_rvalid  ( s_axi_spi_rvalid       ),
            .s_axi4_rready  ( s_axi_spi_rready       ),

            .io0_i          ( '0                     ),
            .io0_o          ( spi_mosi               ),
            .io0_t          ( '0                     ),
            .io1_i          ( spi_miso               ),
            .io1_o          (                        ),
            .io1_t          ( '0                     ),
            .ss_i           ( '0                     ),
            .ss_o           ( spi_ss                 ),
            .ss_t           ( '0                     ),
            .ip2intc_irpt   ( irq_sources[1]         ),

            .cfgclk         ( spi_clk_o              ),
            .cfgmclk        (                        ),
            .eos            (                        ),
            .preq           (                        )
        );
    end else begin
        assign s_axi_spi_awready = 1'b1;
        assign s_axi_spi_wready = 1'b1;
=======
    axi_quad_spi_0 i_axi_spi (
        .ext_spi_clk   (clk_i                 ),
        .s_axi4_aclk   (clk_i                 ), // input wire s_axi4_aclk
        .s_axi4_aresetn(rst_ni                ), // input wire s_axi4_aresetn
        .s_axi4_awaddr (s_axi_spi_awaddr[23:0]), // input wire [23 : 0] s_axi4_awaddr
        .s_axi4_awlen  (s_axi_spi_awlen       ), // input wire [7 : 0] s_axi4_awlen
        .s_axi4_awsize (s_axi_spi_awsize      ), // input wire [2 : 0] s_axi4_awsize
        .s_axi4_awburst(s_axi_spi_awburst     ), // input wire [1 : 0] s_axi4_awburst
        .s_axi4_awlock (s_axi_spi_awlock      ), // input wire s_axi4_awlock
        .s_axi4_awcache(s_axi_spi_awcache     ), // input wire [3 : 0] s_axi4_awcache
        .s_axi4_awprot (s_axi_spi_awprot      ), // input wire [2 : 0] s_axi4_awprot
        .s_axi4_awvalid(s_axi_spi_awvalid     ), // input wire s_axi4_awvalid
        .s_axi4_awready(s_axi_spi_awready     ), // output wire s_axi4_awready
        .s_axi4_wdata  (s_axi_spi_wdata       ), // input wire [31 : 0] s_axi4_wdata
        .s_axi4_wstrb  (s_axi_spi_wstrb       ), // input wire [3 : 0] s_axi4_wstrb
        .s_axi4_wlast  (s_axi_spi_wlast       ), // input wire s_axi4_wlast
        .s_axi4_wvalid (s_axi_spi_wvalid      ), // input wire s_axi4_wvalid
        .s_axi4_wready (s_axi_spi_wready      ), // output wire s_axi4_wready
        .s_axi4_bresp  (s_axi_spi_bresp       ), // output wire [1 : 0] s_axi4_bresp
        .s_axi4_bvalid (s_axi_spi_bvalid      ), // output wire s_axi4_bvalid
        .s_axi4_bready (s_axi_spi_bready      ), // input wire s_axi4_bready
        .s_axi4_araddr (s_axi_spi_araddr[23:0]), // input wire [23 : 0] s_axi4_araddr
        .s_axi4_arlen  (s_axi_spi_arlen       ), // input wire [7 : 0] s_axi4_arlen
        .s_axi4_arsize (s_axi_spi_arsize      ), // input wire [2 : 0] s_axi4_arsize
        .s_axi4_arburst(s_axi_spi_arburst     ), // input wire [1 : 0] s_axi4_arburst
        .s_axi4_arlock (s_axi_spi_arlock      ), // input wire s_axi4_arlock
        .s_axi4_arcache(s_axi_spi_arcache     ), // input wire [3 : 0] s_axi4_arcache
        .s_axi4_arprot (s_axi_spi_arprot      ), // input wire [2 : 0] s_axi4_arprot
        .s_axi4_arvalid(s_axi_spi_arvalid     ), // input wire s_axi4_arvalid
        .s_axi4_arready(s_axi_spi_arready     ), // output wire s_axi4_arready
        .s_axi4_rdata  (s_axi_spi_rdata       ), // output wire [31 : 0] s_axi4_rdata
        .s_axi4_rresp  (s_axi_spi_rresp       ), // output wire [1 : 0] s_axi4_rresp
        .s_axi4_rlast  (s_axi_spi_rlast       ), // output wire s_axi4_rlast
        .s_axi4_rvalid (s_axi_spi_rvalid      ), // output wire s_axi4_rvalid
        .s_axi4_rready (s_axi_spi_rready      ), // input wire s_axi4_rready
        
        .io0_i         ('0                    ),
        .io0_o         (spi_mosi              ),
        .io0_t         ('0                    ),
        .io1_i         (spi_miso              ),
        .io1_o         (                      ),
        .io1_t         ('0                    ),
        .ss_i          ('0                    ),
        .ss_o          (spi_ss                ),
        .ss_t          ('0                    ),
        .ip2intc_irpt  (irq_sources[1]        ),
        .sck_i         ('0                    ),
        .sck_o         (spi_clk_o             ),
        .sck_t         ('0                    )
    );
>>>>>>> dbe63f62

        assign s_axi_spi_bresp = '0;
        assign s_axi_spi_bvalid = 1'b1;

        assign s_axi_spi_arready = 1'b1;
        assign s_axi_spi_rdata = '0;
        assign s_axi_spi_rresp = '0;
        assign s_axi_spi_rlast = 1'b1;
        assign s_axi_spi_rvalid = 1'b1;
    end
endmodule<|MERGE_RESOLUTION|>--- conflicted
+++ resolved
@@ -24,15 +24,9 @@
     input  logic       rx_i     ,
     output logic       tx_o     ,
     // SPI
-<<<<<<< HEAD
-    output logic       spi_clk_o       ,
-    output logic       spi_mosi        ,
-    input  logic       spi_miso        ,
-=======
     output logic       spi_clk_o,
     output logic       spi_mosi ,
     input  logic       spi_miso ,
->>>>>>> dbe63f62
     output logic       spi_ss
 );
 
@@ -372,7 +366,6 @@
             .m_axi_rready   ( s_axi_spi_rready   )
         );
 
-<<<<<<< HEAD
         axi_quad_spi_0 i_axi_spi (
             .ext_spi_clk    ( clk_i                  ),
             .s_axi4_aclk    ( clk_i                  ),
@@ -428,58 +421,6 @@
     end else begin
         assign s_axi_spi_awready = 1'b1;
         assign s_axi_spi_wready = 1'b1;
-=======
-    axi_quad_spi_0 i_axi_spi (
-        .ext_spi_clk   (clk_i                 ),
-        .s_axi4_aclk   (clk_i                 ), // input wire s_axi4_aclk
-        .s_axi4_aresetn(rst_ni                ), // input wire s_axi4_aresetn
-        .s_axi4_awaddr (s_axi_spi_awaddr[23:0]), // input wire [23 : 0] s_axi4_awaddr
-        .s_axi4_awlen  (s_axi_spi_awlen       ), // input wire [7 : 0] s_axi4_awlen
-        .s_axi4_awsize (s_axi_spi_awsize      ), // input wire [2 : 0] s_axi4_awsize
-        .s_axi4_awburst(s_axi_spi_awburst     ), // input wire [1 : 0] s_axi4_awburst
-        .s_axi4_awlock (s_axi_spi_awlock      ), // input wire s_axi4_awlock
-        .s_axi4_awcache(s_axi_spi_awcache     ), // input wire [3 : 0] s_axi4_awcache
-        .s_axi4_awprot (s_axi_spi_awprot      ), // input wire [2 : 0] s_axi4_awprot
-        .s_axi4_awvalid(s_axi_spi_awvalid     ), // input wire s_axi4_awvalid
-        .s_axi4_awready(s_axi_spi_awready     ), // output wire s_axi4_awready
-        .s_axi4_wdata  (s_axi_spi_wdata       ), // input wire [31 : 0] s_axi4_wdata
-        .s_axi4_wstrb  (s_axi_spi_wstrb       ), // input wire [3 : 0] s_axi4_wstrb
-        .s_axi4_wlast  (s_axi_spi_wlast       ), // input wire s_axi4_wlast
-        .s_axi4_wvalid (s_axi_spi_wvalid      ), // input wire s_axi4_wvalid
-        .s_axi4_wready (s_axi_spi_wready      ), // output wire s_axi4_wready
-        .s_axi4_bresp  (s_axi_spi_bresp       ), // output wire [1 : 0] s_axi4_bresp
-        .s_axi4_bvalid (s_axi_spi_bvalid      ), // output wire s_axi4_bvalid
-        .s_axi4_bready (s_axi_spi_bready      ), // input wire s_axi4_bready
-        .s_axi4_araddr (s_axi_spi_araddr[23:0]), // input wire [23 : 0] s_axi4_araddr
-        .s_axi4_arlen  (s_axi_spi_arlen       ), // input wire [7 : 0] s_axi4_arlen
-        .s_axi4_arsize (s_axi_spi_arsize      ), // input wire [2 : 0] s_axi4_arsize
-        .s_axi4_arburst(s_axi_spi_arburst     ), // input wire [1 : 0] s_axi4_arburst
-        .s_axi4_arlock (s_axi_spi_arlock      ), // input wire s_axi4_arlock
-        .s_axi4_arcache(s_axi_spi_arcache     ), // input wire [3 : 0] s_axi4_arcache
-        .s_axi4_arprot (s_axi_spi_arprot      ), // input wire [2 : 0] s_axi4_arprot
-        .s_axi4_arvalid(s_axi_spi_arvalid     ), // input wire s_axi4_arvalid
-        .s_axi4_arready(s_axi_spi_arready     ), // output wire s_axi4_arready
-        .s_axi4_rdata  (s_axi_spi_rdata       ), // output wire [31 : 0] s_axi4_rdata
-        .s_axi4_rresp  (s_axi_spi_rresp       ), // output wire [1 : 0] s_axi4_rresp
-        .s_axi4_rlast  (s_axi_spi_rlast       ), // output wire s_axi4_rlast
-        .s_axi4_rvalid (s_axi_spi_rvalid      ), // output wire s_axi4_rvalid
-        .s_axi4_rready (s_axi_spi_rready      ), // input wire s_axi4_rready
-        
-        .io0_i         ('0                    ),
-        .io0_o         (spi_mosi              ),
-        .io0_t         ('0                    ),
-        .io1_i         (spi_miso              ),
-        .io1_o         (                      ),
-        .io1_t         ('0                    ),
-        .ss_i          ('0                    ),
-        .ss_o          (spi_ss                ),
-        .ss_t          ('0                    ),
-        .ip2intc_irpt  (irq_sources[1]        ),
-        .sck_i         ('0                    ),
-        .sck_o         (spi_clk_o             ),
-        .sck_t         ('0                    )
-    );
->>>>>>> dbe63f62
 
         assign s_axi_spi_bresp = '0;
         assign s_axi_spi_bvalid = 1'b1;
