// Copyright 2018 ETH Zurich and University of Bologna.
// Copyright and related rights are licensed under the Solderpad Hardware
// License, Version 0.51 (the "License"); you may not use this file except in
// compliance with the License.  You may obtain a copy of the License at
// http://solderpad.org/licenses/SHL-0.51. Unless required by applicable law
// or agreed to in writing, software, hardware and materials distributed under
// this License is distributed on an "AS IS" BASIS, WITHOUT WARRANTIES OR
// CONDITIONS OF ANY KIND, either express or implied. See the License for the
// specific language governing permissions and limitations under the License.

// Top-level for Genesys 2
module ariane_xilinx (
  input  logic        cpu_resetn  ,
  input  logic        sys_clk_p   ,
  input  logic        sys_clk_n   ,
  inout  logic [31:0] ddr3_dq     ,
  inout  logic [ 3:0] ddr3_dqs_n  ,
  inout  logic [ 3:0] ddr3_dqs_p  ,
  output logic [14:0] ddr3_addr   ,
  output logic [ 2:0] ddr3_ba     ,
  output logic        ddr3_ras_n  ,
  output logic        ddr3_cas_n  ,
  output logic        ddr3_we_n   ,
  output logic        ddr3_reset_n,
  output logic [ 0:0] ddr3_ck_p   ,
  output logic [ 0:0] ddr3_ck_n   ,
  output logic [ 0:0] ddr3_cke    ,
  output logic [ 0:0] ddr3_cs_n   ,
  output logic [ 3:0] ddr3_dm     ,
  output logic [ 0:0] ddr3_odt    ,
  input  logic        tck         ,
  input  logic        tms         ,
  input  logic        trst_n      ,
  input  logic        tdi         ,
  output logic        tdo         ,
  input  logic        rx          ,
  output logic        tx          ,
  output logic [ 7:0] led         ,
  input  logic [ 7:0] sw          ,
  output logic        fan_pwm     ,
  // SPI
  output logic        spi_mosi    ,
  input  logic        spi_miso    ,
  output logic        spi_ss      ,
  output logic        spi_clk_o   ,
  output logic        spi_mosi_2  ,
  output logic        spi_miso_2  ,
  output logic        spi_ss_2    ,
  output logic        spi_clk_o_2
  //output logic       spi_ip2intc_irtp
);

localparam NBSlave = 4; // debug, Instruction fetch, data bypass, data
localparam CacheStartAddr = (1 << 31);
localparam AxiAddrWidth = 64;
localparam AxiDataWidth = 64;
localparam AxiIdWidthMaster = 2;
localparam AxiIdWidthSlaves = AxiIdWidthMaster + $clog2(NBSlave); // 4
localparam AxiUserWidth = 1;

AXI_BUS #(
    .AXI_ADDR_WIDTH ( AxiAddrWidth     ),
    .AXI_DATA_WIDTH ( AxiDataWidth     ),
    .AXI_ID_WIDTH   ( AxiIdWidthMaster ),
    .AXI_USER_WIDTH ( AxiUserWidth     )
) slave[NBSlave-1:0]();

AXI_BUS #(
    .AXI_ADDR_WIDTH ( AxiAddrWidth     ),
    .AXI_DATA_WIDTH ( AxiDataWidth     ),
    .AXI_ID_WIDTH   ( AxiIdWidthMaster ),
    .AXI_USER_WIDTH ( AxiUserWidth     )
) slave_slice[NBSlave-1:0]();

AXI_BUS #(
    .AXI_ADDR_WIDTH ( AxiAddrWidth     ),
    .AXI_DATA_WIDTH ( AxiDataWidth     ),
    .AXI_ID_WIDTH   ( AxiIdWidthSlaves ),
    .AXI_USER_WIDTH ( AxiUserWidth     )
) master[ariane_soc::NB_PERIPHERALS-1:0]();

// spi hack
assign spi_mosi_2 = spi_mosi;
assign spi_miso_2 = spi_miso;
assign spi_clk_o_2 = spi_clk_o;
assign spi_ss_2 = spi_ss;

// disable test-enable
logic test_en;
logic ndmreset;
logic ndmreset_n;
logic debug_req_irq;
logic time_irq;
logic ipi;

logic clk;
logic spi_clk_i;
logic ddr_sync_reset;
logic ddr_clock_out;

logic rst_n, rst;
logic cpu_reset;

// DDR
logic [3:0]  s_axi_awid;
logic [63:0] s_axi_awaddr;
logic [7:0]  s_axi_awlen;
logic [2:0]  s_axi_awsize;
logic [1:0]  s_axi_awburst;
logic [0:0]  s_axi_awlock;
logic [3:0]  s_axi_awcache;
logic [2:0]  s_axi_awprot;
logic [3:0]  s_axi_awregion;
logic [3:0]  s_axi_awqos;
logic        s_axi_awvalid;
logic        s_axi_awready;
logic [63:0] s_axi_wdata;
logic [7:0]  s_axi_wstrb;
logic        s_axi_wlast;
logic        s_axi_wvalid;
logic        s_axi_wready;
logic [3:0]  s_axi_bid;
logic [1:0]  s_axi_bresp;
logic        s_axi_bvalid;
logic        s_axi_bready;
logic [3:0]  s_axi_arid;
logic [63:0] s_axi_araddr;
logic [7:0]  s_axi_arlen;
logic [2:0]  s_axi_arsize;
logic [1:0]  s_axi_arburst;
logic [0:0]  s_axi_arlock;
logic [3:0]  s_axi_arcache;
logic [2:0]  s_axi_arprot;
logic [3:0]  s_axi_arregion;
logic [3:0]  s_axi_arqos;
logic        s_axi_arvalid;
logic        s_axi_arready;
logic [3:0]  s_axi_rid;
logic [63:0] s_axi_rdata;
logic [1:0]  s_axi_rresp;
logic        s_axi_rlast;
logic        s_axi_rvalid;
logic        s_axi_rready;

// ROM
logic                    rom_req;
logic [AxiAddrWidth-1:0] rom_addr;
logic [AxiDataWidth-1:0] rom_rdata;

// Debug
logic          debug_req_valid;
logic          debug_req_ready;
dm::dmi_req_t  debug_req;
logic          debug_resp_valid;
logic          debug_resp_ready;
dm::dmi_resp_t debug_resp;

logic dmactive;

// UART
logic [3:0]  uart_axi_lite_awaddr;
logic        uart_axi_lite_awvalid;
logic        uart_axi_lite_awready;
logic [31:0] uart_axi_lite_wdata;
logic [3:0]  uart_axi_lite_wstrb;
logic        uart_axi_lite_wvalid;
logic        uart_axi_lite_wready;
logic [1:0]  uart_axi_lite_bresp;
logic        uart_axi_lite_bvalid;
logic        uart_axi_lite_bready;
logic [3:0]  uart_axi_lite_araddr;
logic        uart_axi_lite_arvalid;
logic        uart_axi_lite_arready;
logic [31:0] uart_axi_lite_rdata;
logic [1:0]  uart_axi_lite_rresp;
logic        uart_axi_lite_rvalid;
logic        uart_axi_lite_rready;

// IRQ
logic [1:0] irq;

// Assignments
assign cpu_reset  = ~cpu_resetn;
assign rst_n      = ~ddr_sync_reset;
assign rst        = ddr_sync_reset;
assign test_en    = 1'b0;
assign ndmreset_n = ~ndmreset ;

logic [NBSlave-1:0] pc_asserted;

// Slice the AXI Masters (slave ports on the XBar)
for (genvar i = 0; i < NBSlave; i++) begin : slave_cut_gen
    axi_cut #(
        .ADDR_WIDTH ( AxiAddrWidth     ),
        .DATA_WIDTH ( AxiDataWidth     ),
        .ID_WIDTH   ( AxiIdWidthMaster ),
        .USER_WIDTH ( AxiUserWidth     )
    ) i_axi_cut (
        .clk_i  ( clk            ),
        .rst_ni ( ndmreset_n     ),
        .in     ( slave_slice[i] ),
        .out    ( slave[i]       )
    );

    axi_protocol_checker_0 i_axi_protocol_checker (
      .pc_status( ), // debug probe
      .pc_asserted(pc_asserted[i]),
      .aclk(clk),
      .aresetn(ndmreset_n),
      .pc_axi_awid(slave[i].aw_id),
      .pc_axi_awaddr(slave[i].aw_addr),
      .pc_axi_awlen(slave[i].aw_len),
      .pc_axi_awsize(slave[i].aw_size),
      .pc_axi_awburst(slave[i].aw_burst),
      .pc_axi_awlock(slave[i].aw_lock),
      .pc_axi_awcache(slave[i].aw_cache),
      .pc_axi_awprot(slave[i].aw_prot),
      .pc_axi_awqos(slave[i].aw_qos),
      .pc_axi_awregion(slave[i].aw_region),
      .pc_axi_awready(slave[i].aw_ready),
      .pc_axi_awvalid(slave[i].aw_valid),
      .pc_axi_awuser(slave[i].aw_user),
      .pc_axi_wlast(slave[i].w_last),
      .pc_axi_wdata(slave[i].w_data),
      .pc_axi_wstrb(slave[i].w_strb),
      .pc_axi_wuser(slave[i].w_user),
      .pc_axi_wvalid(slave[i].w_valid),
      .pc_axi_wready(slave[i].w_ready),
      .pc_axi_bid(slave[i].b_id),
      .pc_axi_bresp(slave[i].b_resp),
      .pc_axi_buser(slave[i].b_user),
      .pc_axi_bvalid(slave[i].b_valid),
      .pc_axi_bready(slave[i].b_ready),
      .pc_axi_arid(slave[i].ar_id),
      .pc_axi_araddr(slave[i].ar_addr),
      .pc_axi_arlen(slave[i].ar_len),
      .pc_axi_arsize(slave[i].ar_size),
      .pc_axi_arburst(slave[i].ar_burst),
      .pc_axi_arlock(slave[i].ar_lock),
      .pc_axi_arcache(slave[i].ar_cache),
      .pc_axi_arprot(slave[i].ar_prot),
      .pc_axi_arqos(slave[i].ar_qos),
      .pc_axi_arregion(slave[i].ar_region),
      .pc_axi_aruser(slave[i].ar_user),
      .pc_axi_arvalid(slave[i].ar_valid),
      .pc_axi_arready(slave[i].ar_ready),
      .pc_axi_rid(slave[i].r_id),
      .pc_axi_rlast(slave[i].r_last),
      .pc_axi_rdata(slave[i].r_data),
      .pc_axi_rresp(slave[i].r_resp),
      .pc_axi_ruser(slave[i].r_user),
      .pc_axi_rvalid(slave[i].r_valid),
      .pc_axi_rready(slave[i].r_ready)
    );
end

// ---------------
// AXI Xbar
// ---------------
axi_node_intf_wrap #(
    // three ports from Ariane (instruction, data and bypass)
    .NB_SLAVE       ( NBSlave                    ),
    .NB_MASTER      ( ariane_soc::NB_PERIPHERALS ),
    .AXI_ADDR_WIDTH ( AxiAddrWidth               ),
    .AXI_DATA_WIDTH ( AxiDataWidth               ),
    .AXI_USER_WIDTH ( AxiUserWidth               ),
    .AXI_ID_WIDTH   ( AxiIdWidthMaster           )
) i_axi_xbar (
    .clk          ( clk        ),
    .rst_n        ( ndmreset_n ),
    .test_en_i    ( test_en    ),
    .slave        ( slave      ),
    .master       ( master     ),
    .start_addr_i ({
        ariane_soc::DebugBase,
        ariane_soc::ROMBase,
        ariane_soc::CLINTBase,
        ariane_soc::PLICBase,
        ariane_soc::UARTBase,
        ariane_soc::SPIBase,
        ariane_soc::DRAMBase
    }),
    .end_addr_i   ({
        ariane_soc::DebugBase + ariane_soc::DebugLength,
        ariane_soc::ROMBase   + ariane_soc::ROMLength,
        ariane_soc::CLINTBase + ariane_soc::CLINTLength,
        ariane_soc::PLICBase  + ariane_soc::PLICLength,
        ariane_soc::UARTBase  + ariane_soc::UARTLength,
        ariane_soc::SPIBase   + ariane_soc::SPILength,
        ariane_soc::DRAMBase  + ariane_soc::DRAMLength
    })
);

// ---------------
// Debug Module
// ---------------
dmi_jtag i_dmi_jtag (
    .clk_i                ( clk                  ),
    .rst_ni               ( rst_n                ),
    .dmi_rst_no           (                      ), // keep open
    .dmi_req_valid_o      ( debug_req_valid      ),
    .dmi_req_ready_i      ( debug_req_ready      ),
    .dmi_req_o            ( debug_req            ),
    .dmi_resp_valid_i     ( debug_resp_valid     ),
    .dmi_resp_ready_o     ( debug_resp_ready     ),
    .dmi_resp_i           ( debug_resp           ),
    .tck_i                ( tck    ),
    .tms_i                ( tms    ),
    .trst_ni              ( trst_n ),
    .td_i                 ( tdi    ),
    .td_o                 ( tdo    ),
    .tdo_oe_o             (        )
);

// debug module
dm_top #(
    // current implementation only supports 1 hart
    .NrHarts              ( 1                    ),
    .AxiIdWidth           ( AxiIdWidthSlaves     ),
    .AxiAddrWidth         ( AxiAddrWidth         ),
    .AxiDataWidth         ( AxiDataWidth         ),
    .AxiUserWidth         ( AxiUserWidth         )
) i_dm_top (
    .clk_i                ( clk                        ),
    .rst_ni               ( rst_n                      ), // PoR
    .testmode_i           ( test_en                    ),
    .ndmreset_o           ( ndmreset                   ),
    .dmactive_o           ( dmactive                   ), // active debug session
    .debug_req_o          ( debug_req_irq              ),
    .unavailable_i        ( '0                         ),
    .axi_master           ( slave_slice[3]             ),
    .axi_slave            ( master[ariane_soc::Debug]  ),
    .dmi_rst_ni           ( rst_n                      ),
    .dmi_req_valid_i      ( debug_req_valid            ),
    .dmi_req_ready_o      ( debug_req_ready            ),
    .dmi_req_i            ( debug_req                  ),
    .dmi_resp_valid_o     ( debug_resp_valid           ),
    .dmi_resp_ready_i     ( debug_resp_ready           ),
    .dmi_resp_o           ( debug_resp                 )
);

// ---------------
// Core
// ---------------
ariane #(
    .CACHE_START_ADDR ( CacheStartAddr   ),
    .AXI_ID_WIDTH     ( AxiIdWidthMaster ),
    .AXI_USER_WIDTH   ( AxiUserWidth     )
) i_ariane (
    .clk_i                ( clk                 ),
    .rst_ni               ( ndmreset_n          ),
    .boot_addr_i          ( ariane_soc::ROMBase ), // start fetching from ROM
    .core_id_i            ( '0                  ),
    .cluster_id_i         ( '0                  ),
    .irq_i                ( irq                 ),
    .ipi_i                ( ipi                 ),
    .time_irq_i           ( timer_irq           ),
    .debug_req_i          ( debug_req_irq       ),
    .data_if              ( slave_slice[2]      ),
    .bypass_if            ( slave_slice[1]      ),
    .instr_if             ( slave_slice[0]      )
);

// ---------------
// CLINT
// ---------------
logic rtc;

// divide clock by two
always_ff @(posedge clk or negedge ndmreset_n) begin
  if (~ndmreset_n) begin
    rtc <= 0;
  end else begin
    rtc <= rtc ^ 1'b1;
  end
end

clint #(
    .AXI_ADDR_WIDTH ( AxiAddrWidth     ),
    .AXI_DATA_WIDTH ( AxiDataWidth     ),
    .AXI_ID_WIDTH   ( AxiIdWidthSlaves ),
    .NR_CORES       ( 1                )
) i_clint (
    .clk_i       ( clk                       ),
    .rst_ni      ( ndmreset_n                ),
    .slave       ( master[ariane_soc::CLINT] ),
    .rtc_i       ( rtc                       ),
    .timer_irq_o ( timer_irq                 ),
    .ipi_o       ( ipi                       )
);

// ---------------
// ROM
// ---------------
axi2mem #(
    .AXI_ID_WIDTH   ( AxiIdWidthSlaves ),
    .AXI_ADDR_WIDTH ( AxiAddrWidth     ),
    .AXI_DATA_WIDTH ( AxiDataWidth     ),
    .AXI_USER_WIDTH ( AxiUserWidth     )
) i_axi2rom (
    .clk_i  ( clk                     ),
    .rst_ni ( ndmreset_n              ),
    .slave  ( master[ariane_soc::ROM] ),
    .req_o  ( rom_req                 ),
    .we_o   (                         ),
    .addr_o ( rom_addr                ),
    .be_o   (                         ),
    .data_o (                         ),
    .data_i ( rom_rdata               )
);

bootrom i_bootrom (
    .clk_i      ( clk       ),
    .req_i      ( rom_req   ),
    .addr_i     ( rom_addr  ),
    .rdata_o    ( rom_rdata )
);

// ---------------
// Peripherals
// ---------------
ariane_peripherals #(
<<<<<<< HEAD
    .AxiAddrWidth ( AxiAddrWidth ),
    .AxiDataWidth ( AxiDataWidth ),
    .InclSPI      ( 1'b1         )
) i_ariane_peripherals (
    .clk_i           ( clk                      ),
    .rst_ni          ( ndmreset_n               ),
    .plic            ( master[ariane_soc::PLIC] ),
    .uart            ( master[ariane_soc::UART] ),
    .spi             ( master[ariane_soc::SPI]  ),
    .irq_o           ( irq                      ),
    .rx_i            ( rx                       ),
    .tx_o            ( tx                       ),
    .spi_clk_o       ( spi_clk_o                ),
    .spi_mosi        ( spi_mosi                 ),
    .spi_miso        ( spi_miso                 ),
    .spi_ss          ( spi_ss                   )
=======
  .AxiAddrWidth(AxiAddrWidth),
  .AxiDataWidth(AxiDataWidth)
) i_ariane_peripherals (
  .clk_i    (clk                     ),
  .rst_ni   (ndmreset_n              ),
  .plic     (master[ariane_soc::PLIC]),
  .uart     (master[ariane_soc::UART]),
  .spi      (master[ariane_soc::SPI] ),
  .irq_o    (irq                     ),
  .rx_i     (rx                      ),
  .tx_o     (tx                      ),
  .spi_clk_o(spi_clk_o               ),
  .spi_mosi (spi_mosi                ),
  .spi_miso (spi_miso                ),
  .spi_ss   (spi_ss                  )
>>>>>>> dbe63f62
);

// ---------------------
// Board peripherals
// ---------------------
fan_ctrl i_fan_ctrl (
    .clk_i         ( clk        ),
    .rst_ni        ( ndmreset_n ),
    .pwm_setting_i ( sw[3:0]    ),
    .fan_pwm_o     ( fan_pwm    )
);

ariane_leds i_ariane_leds (
  .clk_i          ( clk          ),
  .rst_ni         ( rst_n        ),
  .led_o          ( led          ),
  .pc_asserted_i  ( pc_asserted  ),
  .dmactive_i     ( dmactive     ),
  .commit_valid_i ( '0           )
);

clk_wiz_0 i_clk_gen (
  .clk_out1 ( clk           ),
  .reset    ( cpu_reset     ),
  .locked   (               ), // keep open
  .clk_in1  ( ddr_clock_out )
);

// ---------------
// DDR
// ---------------
assign master[ariane_soc::DRAM].r_user = '0;
assign master[ariane_soc::DRAM].b_user = '0;

// DDR 4 Subsystem
axi_clock_converter_0 axi_clock_converter (
  .s_axi_aclk(clk),
  .s_axi_aresetn(ndmreset_n),
  .s_axi_awid(master[ariane_soc::DRAM].aw_id),
  .s_axi_awaddr(master[ariane_soc::DRAM].aw_addr),
  .s_axi_awlen(master[ariane_soc::DRAM].aw_len),
  .s_axi_awsize(master[ariane_soc::DRAM].aw_size),
  .s_axi_awburst(master[ariane_soc::DRAM].aw_burst),
  .s_axi_awlock(master[ariane_soc::DRAM].aw_lock),
  .s_axi_awcache(master[ariane_soc::DRAM].aw_cache),
  .s_axi_awprot(master[ariane_soc::DRAM].aw_prot),
  .s_axi_awregion(master[ariane_soc::DRAM].aw_region),
  .s_axi_awqos(master[ariane_soc::DRAM].aw_qos),
  .s_axi_awvalid(master[ariane_soc::DRAM].aw_valid),
  .s_axi_awready(master[ariane_soc::DRAM].aw_ready),
  .s_axi_wdata(master[ariane_soc::DRAM].w_data),
  .s_axi_wstrb(master[ariane_soc::DRAM].w_strb),
  .s_axi_wlast(master[ariane_soc::DRAM].w_last),
  .s_axi_wvalid(master[ariane_soc::DRAM].w_valid),
  .s_axi_wready(master[ariane_soc::DRAM].w_ready),
  .s_axi_bid(master[ariane_soc::DRAM].b_id),
  .s_axi_bresp(master[ariane_soc::DRAM].b_resp),
  .s_axi_bvalid(master[ariane_soc::DRAM].b_valid),
  .s_axi_bready(master[ariane_soc::DRAM].b_ready),
  .s_axi_arid(master[ariane_soc::DRAM].ar_id),
  .s_axi_araddr(master[ariane_soc::DRAM].ar_addr),
  .s_axi_arlen(master[ariane_soc::DRAM].ar_len),
  .s_axi_arsize(master[ariane_soc::DRAM].ar_size),
  .s_axi_arburst(master[ariane_soc::DRAM].ar_burst),
  .s_axi_arlock(master[ariane_soc::DRAM].ar_lock),
  .s_axi_arcache(master[ariane_soc::DRAM].ar_cache),
  .s_axi_arprot(master[ariane_soc::DRAM].ar_prot),
  .s_axi_arregion(master[ariane_soc::DRAM].ar_region),
  .s_axi_arqos(master[ariane_soc::DRAM].ar_qos),
  .s_axi_arvalid(master[ariane_soc::DRAM].ar_valid),
  .s_axi_arready(master[ariane_soc::DRAM].ar_ready),
  .s_axi_rid(master[ariane_soc::DRAM].r_id),
  .s_axi_rdata(master[ariane_soc::DRAM].r_data),
  .s_axi_rresp(master[ariane_soc::DRAM].r_resp),
  .s_axi_rlast(master[ariane_soc::DRAM].r_last),
  .s_axi_rvalid(master[ariane_soc::DRAM].r_valid),
  .s_axi_rready(master[ariane_soc::DRAM].r_ready),
  // to size converter
  .m_axi_aclk(ddr_clock_out),
  .m_axi_aresetn(ndmreset_n),
  .m_axi_awid(s_axi_awid),
  .m_axi_awaddr(s_axi_awaddr),
  .m_axi_awlen(s_axi_awlen),
  .m_axi_awsize(s_axi_awsize),
  .m_axi_awburst(s_axi_awburst),
  .m_axi_awlock(s_axi_awlock),
  .m_axi_awcache(s_axi_awcache),
  .m_axi_awprot(s_axi_awprot),
  .m_axi_awregion(s_axi_awregion),
  .m_axi_awqos(s_axi_awqos),
  .m_axi_awvalid(s_axi_awvalid),
  .m_axi_awready(s_axi_awready),
  .m_axi_wdata(s_axi_wdata),
  .m_axi_wstrb(s_axi_wstrb),
  .m_axi_wlast(s_axi_wlast),
  .m_axi_wvalid(s_axi_wvalid),
  .m_axi_wready(s_axi_wready),
  .m_axi_bid(s_axi_bid),
  .m_axi_bresp(s_axi_bresp),
  .m_axi_bvalid(s_axi_bvalid),
  .m_axi_bready(s_axi_bready),
  .m_axi_arid(s_axi_arid),
  .m_axi_araddr(s_axi_araddr),
  .m_axi_arlen(s_axi_arlen),
  .m_axi_arsize(s_axi_arsize),
  .m_axi_arburst(s_axi_arburst),
  .m_axi_arlock(s_axi_arlock),
  .m_axi_arcache(s_axi_arcache),
  .m_axi_arprot(s_axi_arprot),
  .m_axi_arregion(s_axi_arregion),
  .m_axi_arqos(s_axi_arqos),
  .m_axi_arvalid(s_axi_arvalid),
  .m_axi_arready(s_axi_arready),
  .m_axi_rid(s_axi_rid),
  .m_axi_rdata(s_axi_rdata),
  .m_axi_rresp(s_axi_rresp),
  .m_axi_rlast(s_axi_rlast),
  .m_axi_rvalid(s_axi_rvalid),
  .m_axi_rready(s_axi_rready)
);

mig_7series_0 i_ddr (
    .sys_clk_p,
    .sys_clk_n,
    .ddr3_dq,
    .ddr3_dqs_n,
    .ddr3_dqs_p,
    .ddr3_addr,
    .ddr3_ba,
    .ddr3_ras_n,
    .ddr3_cas_n,
    .ddr3_we_n,
    .ddr3_reset_n,
    .ddr3_ck_p,
    .ddr3_ck_n,
    .ddr3_cke,
    .ddr3_cs_n,
    .ddr3_dm,
    .ddr3_odt,
    .mmcm_locked     (                ), // keep open
    .app_sr_req      ( '0             ),
    .app_ref_req     ( '0             ),
    .app_zq_req      ( '0             ),
    .app_sr_active   (                ), // keep open
    .app_ref_ack     (                ), // keep open
    .app_zq_ack      (                ), // keep open
    .ui_clk          ( ddr_clock_out  ),
    .ui_clk_sync_rst ( ddr_sync_reset ),
    .aresetn         ( ndmreset_n     ),
    .s_axi_awid,
    .s_axi_awaddr    ( s_axi_awaddr[29:0] ),
    .s_axi_awlen,
    .s_axi_awsize,
    .s_axi_awburst,
    .s_axi_awlock,
    .s_axi_awcache,
    .s_axi_awprot,
    .s_axi_awqos,
    .s_axi_awvalid,
    .s_axi_awready,
    .s_axi_wdata,
    .s_axi_wstrb,
    .s_axi_wlast,
    .s_axi_wvalid,
    .s_axi_wready,
    .s_axi_bready,
    .s_axi_bid,
    .s_axi_bresp,
    .s_axi_bvalid,
    .s_axi_arid,
    .s_axi_araddr     ( s_axi_araddr[29:0] ),
    .s_axi_arlen,
    .s_axi_arsize,
    .s_axi_arburst,
    .s_axi_arlock,
    .s_axi_arcache,
    .s_axi_arprot,
    .s_axi_arqos,
    .s_axi_arvalid,
    .s_axi_arready,
    .s_axi_rready,
    .s_axi_rid,
    .s_axi_rdata,
    .s_axi_rresp,
    .s_axi_rlast,
    .s_axi_rvalid,
    .init_calib_complete (            ), // keep open
    .device_temp         (            ), // keep open
    .sys_rst             ( cpu_resetn )
);

endmodule<|MERGE_RESOLUTION|>--- conflicted
+++ resolved
@@ -420,7 +420,6 @@
 // Peripherals
 // ---------------
 ariane_peripherals #(
-<<<<<<< HEAD
     .AxiAddrWidth ( AxiAddrWidth ),
     .AxiDataWidth ( AxiDataWidth ),
     .InclSPI      ( 1'b1         )
@@ -437,23 +436,6 @@
     .spi_mosi        ( spi_mosi                 ),
     .spi_miso        ( spi_miso                 ),
     .spi_ss          ( spi_ss                   )
-=======
-  .AxiAddrWidth(AxiAddrWidth),
-  .AxiDataWidth(AxiDataWidth)
-) i_ariane_peripherals (
-  .clk_i    (clk                     ),
-  .rst_ni   (ndmreset_n              ),
-  .plic     (master[ariane_soc::PLIC]),
-  .uart     (master[ariane_soc::UART]),
-  .spi      (master[ariane_soc::SPI] ),
-  .irq_o    (irq                     ),
-  .rx_i     (rx                      ),
-  .tx_o     (tx                      ),
-  .spi_clk_o(spi_clk_o               ),
-  .spi_mosi (spi_mosi                ),
-  .spi_miso (spi_miso                ),
-  .spi_ss   (spi_ss                  )
->>>>>>> dbe63f62
 );
 
 // ---------------------
