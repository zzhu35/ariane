// Author: Florian Zaruba, ETH Zurich
// Date: 25.04.2017
// Description: Store queue persists store requests and pushes them to memory
//              if they are no longer speculative
//
// Copyright (C) 2017 ETH Zurich, University of Bologna
// All rights reserved.
//
// This code is under development and not yet released to the public.
// Until it is released, the code is under the copyright of ETH Zurich and
// the University of Bologna, and may contain confidential and/or unpublished
// work. Any reuse/redistribution is strictly forbidden without written
// permission from ETH Zurich.
//
// Bug fixes and contributions will eventually be released under the
// SolderPad open hardware license in the context of the PULP platform
// (http://www.pulp-platform.org), under the copyright of ETH Zurich and the
// University of Bologna.
//

module store_buffer (
    input logic          clk_i,           // Clock
    input logic          rst_ni,          // Asynchronous reset active low
    input logic          flush_i,         // if we flush we need to pause the transactions on the memory
                                          // otherwise we will run in a deadlock with the memory arbiter
    output logic         no_st_pending_o, // non-speculative queue is empty (e.g.: everything is committed to the memory hierarchy)

    input  logic [11:0]  page_offset_i,
    output logic         page_offset_matches_o,

    input  logic         commit_i,        // commit the instruction which was placed there most recently
    output logic         commit_ready_o,  // commit queue is ready to accept another commit request
    output logic         ready_o,         // the store queue is ready to accept a new request
                                          // it is only ready if it can unconditionally commit the instruction, e.g.:
                                          // the commit buffer needs to be empty
    input  logic         valid_i,         // this is a valid store
    input  logic [63:0]  paddr_i,         // physical address of store which needs to be placed in the queue
    input  logic [63:0]  data_i,          // data which is placed in the queue
    input  logic [7:0]   be_i,            // byte enable in

    // D$ interface
    output logic [11:0]  address_index_o,
    output logic [43:0]  address_tag_o,
    output logic [63:0]  data_wdata_o,
    output logic         data_req_o,
    output logic         data_we_o,
    output logic [7:0]   data_be_o,
    output logic         kill_req_o,
    output logic         tag_valid_o,
    input  logic         data_gnt_i,
    input  logic         data_rvalid_i
    );
    // depth of store-buffers
    localparam int unsigned DEPTH_SPEC   = 4;
    // allocate more space for the commit buffer to be on the save side
    localparam int unsigned DEPTH_COMMIT = 4;

    // we need to keep the tag portion of the address for a cycle later
    logic [43:0] address_tag_n, address_tag_q;
    logic        tag_valid_n, tag_valid_q;

    // the store queue has two parts:
    // 1. Speculative queue
    // 2. Commit queue which is non-speculative, e.g.: the store will definitely happen.

    struct packed {
        logic [63:0] address;
        logic [63:0] data;
        logic [7:0]  be;
        logic        valid;     // this entry is valid, we need this for checking if the address offset matches
    } speculative_queue_n [DEPTH_SPEC-1:0], speculative_queue_q [DEPTH_SPEC-1:0],
      commit_queue_n [DEPTH_COMMIT-1:0],    commit_queue_q [DEPTH_COMMIT-1:0];

    // keep a status count for both buffers
    logic [$clog2(DEPTH_SPEC):0] speculative_status_cnt_n, speculative_status_cnt_q;
    logic [$clog2(DEPTH_COMMIT):0] commit_status_cnt_n, commit_status_cnt_q;
    // Speculative queue
    logic [$clog2(DEPTH_SPEC)-1:0] speculative_read_pointer_n,  speculative_read_pointer_q;
    logic [$clog2(DEPTH_SPEC)-1:0] speculative_write_pointer_n, speculative_write_pointer_q;
    // Commit Queue
    logic [$clog2(DEPTH_COMMIT)-1:0] commit_read_pointer_n,  commit_read_pointer_q;
    logic [$clog2(DEPTH_COMMIT)-1:0] commit_write_pointer_n, commit_write_pointer_q;

    // ----------------------------------------
    // Speculative Queue - Core Interface
    // ----------------------------------------
    always_comb begin : core_if
        automatic logic [DEPTH_SPEC:0] speculative_status_cnt = speculative_status_cnt_q;

        // we are ready if the speculative and the commit queue have a space left
        ready_o = speculative_status_cnt_q < (DEPTH_SPEC - 1);
        // default assignments
        speculative_status_cnt_n    = speculative_status_cnt_q;
        speculative_read_pointer_n  = speculative_read_pointer_q;
        speculative_write_pointer_n = speculative_write_pointer_q;
<<<<<<< HEAD
=======
        speculative_queue_n         = speculative_queue_q;
>>>>>>> 5b02f69c
        // LSU interface
        // we are ready to accept a new entry and the input data is valid
        if (valid_i) begin
            speculative_queue_n[speculative_write_pointer_q].address = paddr_i;
            speculative_queue_n[speculative_write_pointer_q].data    = data_i;
            speculative_queue_n[speculative_write_pointer_q].be      = be_i;
            speculative_queue_n[speculative_write_pointer_q].valid   = 1'b1;
            // advance the write pointer
            speculative_write_pointer_n = speculative_write_pointer_q + 1'b1;
            speculative_status_cnt++;
        end

        // evict the current entry out of this queue, the commit queue will thankfully take it and commit it
        // to the memory hierarchy
        if (commit_i) begin
            // invalidate
            speculative_queue_n[speculative_read_pointer_q].valid = 1'b0;
            // advance the read pointer
            speculative_read_pointer_n = speculative_read_pointer_q + 1'b1;
            speculative_status_cnt--;
        end

        speculative_status_cnt_n = speculative_status_cnt;

        // when we flush evict the speculative stores
        if (ready_o && flush_i) begin
            // reset all valid flags
            for (int unsigned i = 0; i < DEPTH_SPEC; i++)
                speculative_queue_n[i].valid = 1'b0;

            speculative_write_pointer_n = speculative_read_pointer_q;
        end
    end

    // ----------------------------------------
    // Commit Queue - Memory Interface
    // ----------------------------------------
    // those signals can directly be output to the memory
    assign address_index_o = commit_queue_q[commit_read_pointer_q].address[11:0];
    // if we got a new request we already saved the tag from the previous cycle
    assign address_tag_o   = address_tag_q;
    assign tag_valid_o     = tag_valid_q;
    assign data_wdata_o    = commit_queue_q[commit_read_pointer_q].data;
    assign data_be_o       = commit_queue_q[commit_read_pointer_q].be;
    // we will never kill a request in the store buffer since we already know that the translation is valid
    // e.g.: a kill request will only be necessary if we are not sure if the requested memory address will result in a TLB fault
    assign kill_req_o = 1'b0;
    assign data_we_o  = 1'b1; // we will always write in the store queue

    always_comb begin : store_if
        automatic logic [DEPTH_COMMIT:0] commit_status_cnt = commit_status_cnt_q;
        commit_ready_o = (commit_status_cnt_q < DEPTH_COMMIT);
        // no store is pending if we don't have any element in the commit queue e.g.: it is empty
        no_st_pending_o         = (commit_status_cnt_q == 0);
        // default assignments
        commit_read_pointer_n   = commit_read_pointer_q;
        commit_write_pointer_n  = commit_write_pointer_q;

        address_tag_n  = address_tag_q;
        commit_queue_n = commit_queue_q;

        tag_valid_n    = 1'b0;
        data_req_o     = 1'b0;

        // there should be no commit when we are flushing
        // if the entry in the commit queue is valid and not speculative anymore we can issue this instruction
        if (commit_queue_q[commit_read_pointer_q].valid) begin
            data_req_o = 1'b1;
            if (data_gnt_i) begin
                // we can evict it from the commit buffer
                commit_queue_n[commit_read_pointer_q].valid = 1'b0;
                // save the tag portion
                address_tag_n = commit_queue_q[commit_read_pointer_q].address[55:12];
                // signal a valid tag the cycle afterwards
                tag_valid_n  = 1'b1;
                // advance the read_pointer
                commit_read_pointer_n = commit_read_pointer_q + 1'b1;
                commit_status_cnt--;
            end
        end
        // we ignore the rvalid signal for now as we assume that the store
        // happened if we got a grant

        // shift the store request from the speculative buffer to the non-speculative
        if (commit_i) begin
            commit_queue_n[commit_write_pointer_q] = speculative_queue_q[speculative_read_pointer_q];
            commit_write_pointer_n = commit_write_pointer_n + 1'b1;
            commit_status_cnt++;
        end

        commit_status_cnt_n     = commit_status_cnt;
    end

    // ------------------
    // Address Checker
    // ------------------
    // The load should return the data stored by the most recent store to the
    // same physical address.  The most direct way to implement this is to
    // maintain physical addresses in the store buffer.

    // Of course, there are other micro-architectural techniques to accomplish
    // the same thing: you can interlock and wait for the store buffer to
    // drain if the load VA matches any store VA modulo the page size (i.e.
    // bits 11:0).  As a special case, it is correct to bypass if the full VA
    // matches, and no younger stores' VAs match in bits 11:0.
    //
    // checks if the requested load is in the store buffer
    // page offsets are virtually and physically the same
    always_comb begin : address_checker
        page_offset_matches_o = 1'b0;
        // check if the LSBs are identical and the entry is valid
        for (int unsigned i = 0; i < DEPTH_COMMIT; i++) begin
            // Check if the page offset matches and whether the entry is valid, for the commit queue
            if ((page_offset_i[11:3] == commit_queue_q[i].address[11:3]) && commit_queue_q[i].valid) begin
                page_offset_matches_o = 1'b1;
                break;
            end
        end
        for (int unsigned i = 0; i < DEPTH_SPEC; i++) begin
            // do the same for the speculative queue
            if ((page_offset_i[11:3] == speculative_queue_q[i].address[11:3]) && speculative_queue_q[i].valid) begin
                page_offset_matches_o = 1'b1;
                break;
            end
        end
        // or it matches with the entry we are currently putting into the queue
        if ((page_offset_i[11:3] == paddr_i[11:3]) && valid_i) begin
            page_offset_matches_o = 1'b1;
        end
    end


    // registers
    always_ff @(posedge clk_i or negedge rst_ni) begin : proc_
        if(~rst_ni) begin
            address_tag_q               <= 'b0;
            tag_valid_q                 <= 1'b0;
            // initialize the queues
            speculative_queue_q         <= '{default: 0};
            commit_queue_q              <= '{default: 0};
            commit_read_pointer_q       <= '0;
            commit_write_pointer_q      <= '0;
            commit_status_cnt_q         <= '0;
            speculative_read_pointer_q  <= '0;
            speculative_write_pointer_q <= '0;
            speculative_status_cnt_q    <= '0;
        end else begin
            address_tag_q               <= address_tag_n;
            tag_valid_q                 <= tag_valid_n;
            speculative_queue_q         <= speculative_queue_n;
            commit_queue_q              <= commit_queue_n;
            commit_read_pointer_q       <= commit_read_pointer_n;
            commit_write_pointer_q      <= commit_write_pointer_n;
            commit_status_cnt_q         <= commit_status_cnt_n;
            speculative_read_pointer_q  <= speculative_read_pointer_n;
            speculative_write_pointer_q <= speculative_write_pointer_n;
            speculative_status_cnt_q    <= speculative_status_cnt_n;
        end
     end

    `ifndef SYNTHESIS
    `ifndef verilator
    // assert that commit is never set when we are flushing this would be counter intuitive
    // as flush and commit is decided in the same stage
    assert property (
        @(posedge clk_i) rst_ni && flush_i |-> !commit_i)
        else $error ("You are trying to commit and flush in the same cycle");

    assert property (
        @(posedge clk_i) rst_ni && !ready_o |-> !valid_i)
        else $error ("You are trying to push new data although the buffer is not ready");
    `endif
    `endif
endmodule<|MERGE_RESOLUTION|>--- conflicted
+++ resolved
@@ -93,10 +93,7 @@
         speculative_status_cnt_n    = speculative_status_cnt_q;
         speculative_read_pointer_n  = speculative_read_pointer_q;
         speculative_write_pointer_n = speculative_write_pointer_q;
-<<<<<<< HEAD
-=======
         speculative_queue_n         = speculative_queue_q;
->>>>>>> 5b02f69c
         // LSU interface
         // we are ready to accept a new entry and the input data is valid
         if (valid_i) begin
