// Copyright 2018 ETH Zurich and University of Bologna.
// Copyright and related rights are licensed under the Solderpad Hardware
// License, Version 0.51 (the "License"); you may not use this file except in
// compliance with the License.  You may obtain a copy of the License at
// http://solderpad.org/licenses/SHL-0.51. Unless required by applicable law
// or agreed to in writing, software, hardware and materials distributed under
// this License is distributed on an "AS IS" BASIS, WITHOUT WARRANTIES OR
// CONDITIONS OF ANY KIND, either express or implied. See the License for the
// specific language governing permissions and limitations under the License.
//
// Author: Florian Zaruba, ETH Zurich
// Date: 25.04.2017
// Description: Store queue persists store requests and pushes them to memory
//              if they are no longer speculative

import ariane_pkg::*;

module store_buffer (
    input logic          clk_i,           // Clock
    input logic          rst_ni,          // Asynchronous reset active low
    input logic          flush_i,         // if we flush we need to pause the transactions on the memory
                                          // otherwise we will run in a deadlock with the memory arbiter
    output logic         no_st_pending_o, // non-speculative queue is empty (e.g.: everything is committed to the memory hierarchy)

    input  logic [11:0]  page_offset_i,         // check for the page offset (the last 12 bit if the current load matches them)
    output logic         page_offset_matches_o, // the above input page offset matches -> let the store buffer drain

    input  logic         commit_i,        // commit the instruction which was placed there most recently
    output logic         commit_ready_o,  // commit queue is ready to accept another commit request
    output logic         ready_o,         // the store queue is ready to accept a new request
                                          // it is only ready if it can unconditionally commit the instruction, e.g.:
                                          // the commit buffer needs to be empty
    input  logic         valid_i,         // this is a valid store
    input  logic         valid_without_flush_i, // just tell if the address is valid which we are current putting and do not take any further action

    input  logic [63:0]  paddr_i,         // physical address of store which needs to be placed in the queue
    input  logic [63:0]  data_i,          // data which is placed in the queue
    input  logic [7:0]   be_i,            // byte enable in
    input  logic [1:0]   data_size_i,     // type of request we are making (e.g.: bytes to write)

    // D$ interface
    input  dcache_req_o_t            req_port_i,
    output dcache_req_i_t            req_port_o
<<<<<<< HEAD
);
    // depth of store-buffers
    localparam int unsigned DEPTH_SPEC   = 4;
    // allocate more space for the commit buffer to be on the save side
    localparam int unsigned DEPTH_COMMIT = 4;

=======
    );
>>>>>>> 8401bb99

    // the store queue has two parts:
    // 1. Speculative queue
    // 2. Commit queue which is non-speculative, e.g.: the store will definitely happen.
    struct packed {
        logic [63:0] address;
        logic [63:0] data;
        logic [7:0]  be;
        logic [1:0]  data_size;
        logic        valid;     // this entry is valid, we need this for checking if the address offset matches
    } speculative_queue_n [DEPTH_SPEC-1:0], speculative_queue_q [DEPTH_SPEC-1:0],
      commit_queue_n [DEPTH_COMMIT-1:0],    commit_queue_q [DEPTH_COMMIT-1:0];

    // keep a status count for both buffers
    logic [$clog2(DEPTH_SPEC):0] speculative_status_cnt_n, speculative_status_cnt_q;
    logic [$clog2(DEPTH_COMMIT):0] commit_status_cnt_n, commit_status_cnt_q;
    // Speculative queue
    logic [$clog2(DEPTH_SPEC)-1:0] speculative_read_pointer_n,  speculative_read_pointer_q;
    logic [$clog2(DEPTH_SPEC)-1:0] speculative_write_pointer_n, speculative_write_pointer_q;
    // Commit Queue
    logic [$clog2(DEPTH_COMMIT)-1:0] commit_read_pointer_n,  commit_read_pointer_q;
    logic [$clog2(DEPTH_COMMIT)-1:0] commit_write_pointer_n, commit_write_pointer_q;

    // ----------------------------------------
    // Speculative Queue - Core Interface
    // ----------------------------------------
    always_comb begin : core_if
        automatic logic [DEPTH_SPEC:0] speculative_status_cnt;
        speculative_status_cnt = speculative_status_cnt_q;

        // we are ready if the speculative and the commit queue have a space left
        ready_o = (speculative_status_cnt_q < (DEPTH_SPEC - 1)) || commit_i;
        // default assignments
        speculative_status_cnt_n    = speculative_status_cnt_q;
        speculative_read_pointer_n  = speculative_read_pointer_q;
        speculative_write_pointer_n = speculative_write_pointer_q;
        speculative_queue_n         = speculative_queue_q;
        // LSU interface
        // we are ready to accept a new entry and the input data is valid
        if (valid_i) begin
            speculative_queue_n[speculative_write_pointer_q].address   = paddr_i;
            speculative_queue_n[speculative_write_pointer_q].data      = data_i;
            speculative_queue_n[speculative_write_pointer_q].be        = be_i;
            speculative_queue_n[speculative_write_pointer_q].data_size = data_size_i;
            speculative_queue_n[speculative_write_pointer_q].valid   = 1'b1;
            // advance the write pointer
            speculative_write_pointer_n = speculative_write_pointer_q + 1'b1;
            speculative_status_cnt++;
        end

        // evict the current entry out of this queue, the commit queue will thankfully take it and commit it
        // to the memory hierarchy
        if (commit_i) begin
            // invalidate
            speculative_queue_n[speculative_read_pointer_q].valid = 1'b0;
            // advance the read pointer
            speculative_read_pointer_n = speculative_read_pointer_q + 1'b1;
            speculative_status_cnt--;
        end

        speculative_status_cnt_n = speculative_status_cnt;

        // when we flush evict the speculative stores
        if (flush_i) begin
            // reset all valid flags
            for (int unsigned i = 0; i < DEPTH_SPEC; i++)
                speculative_queue_n[i].valid = 1'b0;

            speculative_write_pointer_n = speculative_read_pointer_q;
            // also reset the status count
            speculative_status_cnt_n = 'b0;
        end
    end

    // ----------------------------------------
    // Commit Queue - Memory Interface
    // ----------------------------------------
    // those signals can directly be output to the memory
    assign req_port_o.address_index = commit_queue_q[commit_read_pointer_q].address[11:0];
    // if we got a new request we already saved the tag from the previous cycle
    assign req_port_o.address_tag   = commit_queue_q[commit_read_pointer_q].address[55:12];
    assign req_port_o.tag_valid     = 1'b0;
    assign req_port_o.data_wdata    = commit_queue_q[commit_read_pointer_q].data;
    assign req_port_o.data_be       = commit_queue_q[commit_read_pointer_q].be;
    assign req_port_o.data_size     = commit_queue_q[commit_read_pointer_q].data_size;
    // we will never kill a request in the store buffer since we already know that the translation is valid
    // e.g.: a kill request will only be necessary if we are not sure if the requested memory address will result in a TLB fault
    assign req_port_o.kill_req = 1'b0;
    assign req_port_o.data_we  = 1'b1; // we will always write in the store queue

    always_comb begin : store_if
        automatic logic [DEPTH_COMMIT:0] commit_status_cnt;
        commit_status_cnt = commit_status_cnt_q;

        commit_ready_o = (commit_status_cnt_q < DEPTH_COMMIT);
        // no store is pending if we don't have any element in the commit queue e.g.: it is empty
        no_st_pending_o         = (commit_status_cnt_q == 0);
        // default assignments
        commit_read_pointer_n   = commit_read_pointer_q;
        commit_write_pointer_n  = commit_write_pointer_q;

        commit_queue_n = commit_queue_q;

        req_port_o.data_req     = 1'b0;

        // there should be no commit when we are flushing
        // if the entry in the commit queue is valid and not speculative anymore we can issue this instruction
        if (commit_queue_q[commit_read_pointer_q].valid) begin
            req_port_o.data_req = 1'b1;
            if (req_port_i.data_gnt) begin
                // we can evict it from the commit buffer
                commit_queue_n[commit_read_pointer_q].valid = 1'b0;
                // advance the read_pointer
                commit_read_pointer_n = commit_read_pointer_q + 1'b1;
                commit_status_cnt--;
            end
        end
        // we ignore the rvalid signal for now as we assume that the store
        // happened if we got a grant

        // shift the store request from the speculative buffer to the non-speculative
        if (commit_i) begin
            commit_queue_n[commit_write_pointer_q] = speculative_queue_q[speculative_read_pointer_q];
            commit_write_pointer_n = commit_write_pointer_n + 1'b1;
            commit_status_cnt++;
        end

        commit_status_cnt_n     = commit_status_cnt;
    end

    // ------------------
    // Address Checker
    // ------------------
    // The load should return the data stored by the most recent store to the
    // same physical address.  The most direct way to implement this is to
    // maintain physical addresses in the store buffer.

    // Of course, there are other micro-architectural techniques to accomplish
    // the same thing: you can interlock and wait for the store buffer to
    // drain if the load VA matches any store VA modulo the page size (i.e.
    // bits 11:0).  As a special case, it is correct to bypass if the full VA
    // matches, and no younger stores' VAs match in bits 11:0.
    //
    // checks if the requested load is in the store buffer
    // page offsets are virtually and physically the same
    always_comb begin : address_checker
        page_offset_matches_o = 1'b0;
        // check if the LSBs are identical and the entry is valid
        for (int unsigned i = 0; i < DEPTH_COMMIT; i++) begin
            // Check if the page offset matches and whether the entry is valid, for the commit queue
            if ((page_offset_i[11:3] == commit_queue_q[i].address[11:3]) && commit_queue_q[i].valid) begin
                page_offset_matches_o = 1'b1;
                break;
            end
        end
        for (int unsigned i = 0; i < DEPTH_SPEC; i++) begin
            // do the same for the speculative queue
            if ((page_offset_i[11:3] == speculative_queue_q[i].address[11:3]) && speculative_queue_q[i].valid) begin
                page_offset_matches_o = 1'b1;
                break;
            end
        end
        // or it matches with the entry we are currently putting into the queue
        if ((page_offset_i[11:3] == paddr_i[11:3]) && valid_without_flush_i) begin
            page_offset_matches_o = 1'b1;
        end
    end


    // registers
    always_ff @(posedge clk_i or negedge rst_ni) begin : proc_
        if (~rst_ni) begin
             // initialize the queues
            speculative_queue_q         <= '{default: 0};
            commit_queue_q              <= '{default: 0};
            commit_read_pointer_q       <= '0;
            commit_write_pointer_q      <= '0;
            commit_status_cnt_q         <= '0;
            speculative_read_pointer_q  <= '0;
            speculative_write_pointer_q <= '0;
            speculative_status_cnt_q    <= '0;
        end else begin
            speculative_queue_q         <= speculative_queue_n;
            commit_queue_q              <= commit_queue_n;
            commit_read_pointer_q       <= commit_read_pointer_n;
            commit_write_pointer_q      <= commit_write_pointer_n;
            commit_status_cnt_q         <= commit_status_cnt_n;
            speculative_read_pointer_q  <= speculative_read_pointer_n;
            speculative_write_pointer_q <= speculative_write_pointer_n;
            speculative_status_cnt_q    <= speculative_status_cnt_n;
        end
     end

    `ifndef SYNTHESIS
    `ifndef verilator
    // assert that commit is never set when we are flushing this would be counter intuitive
    // as flush and commit is decided in the same stage
    commit_and_flush: assert property (
        @(posedge clk_i) rst_ni && flush_i |-> !commit_i)
        else $error ("[Commit Queue] You are trying to commit and flush in the same cycle");

    speculative_buffer_overflow: assert property (
        @(posedge clk_i) rst_ni && (speculative_status_cnt_q == DEPTH_SPEC) |-> !valid_i)
        else $error ("[Speculative Queue] You are trying to push new data although the buffer is not ready");

    speculative_buffer_underflow: assert property (
        @(posedge clk_i) rst_ni && (speculative_status_cnt_q == 0) |-> !commit_i)
        else $error ("[Speculative Queue] You are committing although there are no stores to commit");

    commit_buffer_overflow: assert property (
        @(posedge clk_i) rst_ni && (commit_status_cnt_q == DEPTH_COMMIT) |-> !commit_i)
        else $error("[Commit Queue] You are trying to commit a store although the buffer is full");

    `endif
    `endif
endmodule<|MERGE_RESOLUTION|>--- conflicted
+++ resolved
@@ -39,18 +39,9 @@
     input  logic [1:0]   data_size_i,     // type of request we are making (e.g.: bytes to write)
 
     // D$ interface
-    input  dcache_req_o_t            req_port_i,
-    output dcache_req_i_t            req_port_o
-<<<<<<< HEAD
+    input  dcache_req_o_t req_port_i,
+    output dcache_req_i_t req_port_o
 );
-    // depth of store-buffers
-    localparam int unsigned DEPTH_SPEC   = 4;
-    // allocate more space for the commit buffer to be on the save side
-    localparam int unsigned DEPTH_COMMIT = 4;
-
-=======
-    );
->>>>>>> 8401bb99
 
     // the store queue has two parts:
     // 1. Speculative queue
