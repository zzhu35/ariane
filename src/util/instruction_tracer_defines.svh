// Copyright 2018 ETH Zurich and University of Bologna.
// Copyright and related rights are licensed under the Solderpad Hardware
// License, Version 0.51 (the "License"); you may not use this file except in
// compliance with the License.  You may obtain a copy of the License at
// http://solderpad.org/licenses/SHL-0.51. Unless required by applicable law
// or agreed to in writing, software, hardware and materials distributed under
// this License is distributed on an "AS IS" BASIS, WITHOUT WARRANTIES OR
// CONDITIONS OF ANY KIND, either express or implied. See the License for the
// specific language governing permissions and limitations under the License.
//
// Author: Florian Zaruba, ETH Zurich
// Date: 16.05.2017
// Description: Instruction Tracer Defines

parameter INSTR_LUI       = { 25'b?, riscv::OpcodeLui };
parameter INSTR_AUIPC     = { 25'b?, riscv::OpcodeAuipc };
parameter INSTR_JAL       = { 25'b?, riscv::OpcodeJal };
parameter INSTR_JALR      = { 17'b?, 3'b000, 5'b?, riscv::OpcodeJalr };
// BRANCH
parameter INSTR_BEQZ     =  { 7'b?, 5'b0, 5'b?, 3'b000, 5'b?, riscv::OpcodeBranch };
parameter INSTR_BEQ      =  { 7'b?, 5'b?, 5'b?, 3'b000, 5'b?, riscv::OpcodeBranch };
parameter INSTR_BNEZ     =  { 7'b?, 5'b0, 5'b?, 3'b001, 5'b?, riscv::OpcodeBranch };
parameter INSTR_BNE      =  { 7'b?, 5'b?, 5'b?, 3'b001, 5'b?, riscv::OpcodeBranch };
parameter INSTR_BLTZ     =  { 7'b?, 5'b0, 5'b?, 3'b100, 5'b?, riscv::OpcodeBranch };
parameter INSTR_BLT      =  { 7'b?, 5'b?, 5'b?, 3'b100, 5'b?, riscv::OpcodeBranch };
parameter INSTR_BGEZ     =  { 7'b?, 5'b0, 5'b?, 3'b101, 5'b?, riscv::OpcodeBranch };
parameter INSTR_BGE      =  { 7'b?, 5'b?, 5'b?, 3'b101, 5'b?, riscv::OpcodeBranch };
parameter INSTR_BLTU     =  { 7'b?, 5'b?, 5'b?, 3'b110, 5'b?, riscv::OpcodeBranch };
parameter INSTR_BGEU     =  { 7'b?, 5'b?, 5'b?, 3'b111, 5'b?, riscv::OpcodeBranch };

// OP-IMM
parameter INSTR_LI       =  { 12'b?, 5'b0, 3'b000, 5'b?, riscv::OpcodeOpImm };
parameter INSTR_ADDI     =  { 17'b?, 3'b000, 5'b?, riscv::OpcodeOpImm };
parameter INSTR_SLTI     =  { 17'b?, 3'b010, 5'b?, riscv::OpcodeOpImm };
parameter INSTR_SLTIU    =  { 17'b?, 3'b011, 5'b?, riscv::OpcodeOpImm };
parameter INSTR_XORI     =  { 17'b?, 3'b100, 5'b?, riscv::OpcodeOpImm };
parameter INSTR_ORI      =  { 17'b?, 3'b110, 5'b?, riscv::OpcodeOpImm };
parameter INSTR_ANDI     =  { 17'b?, 3'b111, 5'b?, riscv::OpcodeOpImm };
parameter INSTR_SLLI     =  { 6'b000000, 11'b?, 3'b001, 5'b?, riscv::OpcodeOpImm };
parameter INSTR_SRLI     =  { 6'b000000, 11'b?, 3'b101, 5'b?, riscv::OpcodeOpImm };
parameter INSTR_SRAI     =  { 6'b010000, 11'b?, 3'b101, 5'b?, riscv::OpcodeOpImm };

// OP-IMM-32
parameter INSTR_ADDIW    =  { 17'b?, 3'b000, 5'b?, riscv::OpcodeOpImm32 };
parameter INSTR_SLLIW    =  { 7'b0000000, 10'b?, 3'b001, 5'b?, riscv::OpcodeOpImm32 };
parameter INSTR_SRLIW    =  { 7'b0000000, 10'b?, 3'b101, 5'b?, riscv::OpcodeOpImm32 };
parameter INSTR_SRAIW    =  { 7'b0100000, 10'b?, 3'b101, 5'b?, riscv::OpcodeOpImm32 };

// OP
parameter INSTR_ADD      =  { 7'b0000000, 10'b?, 3'b000, 5'b?, riscv::OpcodeOp };
parameter INSTR_SUB      =  { 7'b0100000, 10'b?, 3'b000, 5'b?, riscv::OpcodeOp };
parameter INSTR_SLL      =  { 7'b0000000, 10'b?, 3'b001, 5'b?, riscv::OpcodeOp };
parameter INSTR_SLT      =  { 7'b0000000, 10'b?, 3'b010, 5'b?, riscv::OpcodeOp };
parameter INSTR_SLTU     =  { 7'b0000000, 10'b?, 3'b011, 5'b?, riscv::OpcodeOp };
parameter INSTR_XOR      =  { 7'b0000000, 10'b?, 3'b100, 5'b?, riscv::OpcodeOp };
parameter INSTR_SRL      =  { 7'b0000000, 10'b?, 3'b101, 5'b?, riscv::OpcodeOp };
parameter INSTR_SRA      =  { 7'b0100000, 10'b?, 3'b101, 5'b?, riscv::OpcodeOp };
parameter INSTR_OR       =  { 7'b0000000, 10'b?, 3'b110, 5'b?, riscv::OpcodeOp };
parameter INSTR_AND      =  { 7'b0000000, 10'b?, 3'b111, 5'b?, riscv::OpcodeOp };
parameter INSTR_MUL      =  { 7'b0000001, 10'b?, 3'b???, 5'b?, riscv::OpcodeOp };

// OP32
parameter INSTR_ADDW     =  { 7'b0000000, 10'b?, 3'b000, 5'b?, riscv::OpcodeOp32 };
parameter INSTR_SUBW     =  { 7'b0100000, 10'b?, 3'b000, 5'b?, riscv::OpcodeOp32 };
parameter INSTR_SLLW     =  { 7'b0000000, 10'b?, 3'b001, 5'b?, riscv::OpcodeOp32 };
parameter INSTR_SRLW     =  { 7'b0000000, 10'b?, 3'b101, 5'b?, riscv::OpcodeOp32 };
parameter INSTR_SRAW     =  { 7'b0100000, 10'b?, 3'b101, 5'b?, riscv::OpcodeOp32 };
parameter INSTR_MULW     =  { 7'b0000001, 10'b?, 3'b???, 5'b?, riscv::OpcodeOp32 };

// MISC-MEM
parameter INSTR_FENCE    =  { 4'b0, 8'b?, 13'b0, riscv::OpcodeMiscMem };
parameter INSTR_FENCEI   =  { 17'b0, 3'b001, 5'b0, riscv::OpcodeMiscMem };

// SYSTEM
parameter INSTR_CSRW     =  { 12'b?, 5'b?, 3'b001, 5'b0, riscv::OpcodeSystem };
parameter INSTR_CSRRW    =  { 12'b?, 5'b?, 3'b001, 5'b?, riscv::OpcodeSystem };
parameter INSTR_CSRR     =  { 12'b?, 5'b0, 3'b010, 5'b?, riscv::OpcodeSystem };
parameter INSTR_CSRRS    =  { 12'b?, 5'b?, 3'b010, 5'b?, riscv::OpcodeSystem };
parameter INSTR_CSRS     =  { 12'b?, 5'b?, 3'b010, 5'b0, riscv::OpcodeSystem };
parameter INSTR_CSRRC    =  { 12'b?, 5'b?, 3'b011, 5'b?, riscv::OpcodeSystem };
parameter INSTR_CSRC     =  { 12'b?, 5'b?, 3'b011, 5'b0, riscv::OpcodeSystem };

parameter INSTR_CSRWI    =  { 17'b?, 3'b101, 5'b0, riscv::OpcodeSystem };
parameter INSTR_CSRRWI   =  { 17'b?, 3'b101, 5'b?, riscv::OpcodeSystem };
parameter INSTR_CSRSI    =  { 17'b?, 3'b110, 5'b0, riscv::OpcodeSystem };
parameter INSTR_CSRRSI   =  { 17'b?, 3'b110, 5'b?, riscv::OpcodeSystem };
parameter INSTR_CSRCI    =  { 17'b?, 3'b111, 5'b0, riscv::OpcodeSystem };
parameter INSTR_CSRRCI   =  { 17'b?, 3'b111, 5'b?, riscv::OpcodeSystem };

parameter INSTR_ECALL    =  { 12'b000000000000, 13'b0, riscv::OpcodeSystem };
parameter INSTR_EBREAK   =  { 12'b000000000001, 13'b0, riscv::OpcodeSystem };
parameter INSTR_MRET     =  { 12'b001100000010, 13'b0, riscv::OpcodeSystem };
parameter INSTR_SRET     =  { 12'b000100000010, 13'b0, riscv::OpcodeSystem };
parameter INSTR_DRET     =  { 12'b011110110010, 13'b0, riscv::OpcodeSystem };
parameter INSTR_WFI      =  { 12'b000100000101, 13'b0, riscv::OpcodeSystem };
parameter INSTR_SFENCE   =  { 12'b0001001?????, 13'b?, riscv::OpcodeSystem };

// RV32M
parameter INSTR_PMUL     =  { 7'b0000001, 10'b?, 3'b000, 5'b?, riscv::OpcodeOp };
parameter INSTR_DIV      =  { 7'b0000001, 10'b?, 3'b100, 5'b?, riscv::OpcodeOp };
parameter INSTR_DIVU     =  { 7'b0000001, 10'b?, 3'b101, 5'b?, riscv::OpcodeOp };
parameter INSTR_REM      =  { 7'b0000001, 10'b?, 3'b110, 5'b?, riscv::OpcodeOp };
parameter INSTR_REMU     =  { 7'b0000001, 10'b?, 3'b111, 5'b?, riscv::OpcodeOp };

<<<<<<< HEAD
// RVFD
parameter INSTR_FMADD    =  { 5'b?, 2'b?, 5'b?, 5'b?, 3'b?, 5'b?, riscv::OpcodeMadd};
parameter INSTR_FMSUB    =  { 5'b?, 2'b?, 5'b?, 5'b?, 3'b?, 5'b?, riscv::OpcodeMsub};
parameter INSTR_FNSMSUB  =  { 5'b?, 2'b?, 5'b?, 5'b?, 3'b?, 5'b?, riscv::OpcodeNmsub};
parameter INSTR_FNMADD   =  { 5'b?, 2'b?, 5'b?, 5'b?, 3'b?, 5'b?, riscv::OpcodeNmadd};

parameter INSTR_FADD     =  { 5'b00000, 2'b?, 5'b?, 5'b?, 3'b?, 5'b?, riscv::OpcodeOpFp};
parameter INSTR_FSUB     =  { 5'b00001, 2'b?, 5'b?, 5'b?, 3'b?, 5'b?, riscv::OpcodeOpFp};
parameter INSTR_FMUL     =  { 5'b00010, 2'b?, 5'b?, 5'b?, 3'b?, 5'b?, riscv::OpcodeOpFp};
parameter INSTR_FDIV     =  { 5'b00011, 2'b?, 5'b?, 5'b?, 3'b?, 5'b?, riscv::OpcodeOpFp};
parameter INSTR_FSQRT    =  { 5'b01011, 2'b?, 5'b0, 5'b?, 3'b?, 5'b?, riscv::OpcodeOpFp};
parameter INSTR_FSGNJ    =  { 5'b00100, 2'b?, 5'b?, 5'b?, 3'b000, 5'b?, riscv::OpcodeOpFp};
parameter INSTR_FSGNJN   =  { 5'b00100, 2'b?, 5'b?, 5'b?, 3'b001, 5'b?, riscv::OpcodeOpFp};
parameter INSTR_FSGNJX   =  { 5'b00100, 2'b?, 5'b?, 5'b?, 3'b010, 5'b?, riscv::OpcodeOpFp};
parameter INSTR_FMIN     =  { 5'b00101, 2'b?, 5'b?, 5'b?, 3'b000, 5'b?, riscv::OpcodeOpFp};
parameter INSTR_FMAX     =  { 5'b00101, 2'b?, 5'b?, 5'b?, 3'b001, 5'b?, riscv::OpcodeOpFp};
parameter INSTR_FLE      =  { 5'b10100, 2'b?, 5'b?, 5'b?, 3'b000, 5'b?, riscv::OpcodeOpFp};
parameter INSTR_FLT      =  { 5'b10100, 2'b?, 5'b?, 5'b?, 3'b001, 5'b?, riscv::OpcodeOpFp};
parameter INSTR_FEQ      =  { 5'b10100, 2'b?, 5'b?, 5'b?, 3'b010, 5'b?, riscv::OpcodeOpFp};

parameter INSTR_FCVT_F2F =  { 5'b01000, 2'b?, 5'b000??, 5'b?, 3'b?, 5'b?, riscv::OpcodeOpFp};
parameter INSTR_FMV_F2X  =  { 5'b11100, 2'b?, 5'b0, 5'b?, 3'b000, 5'b?,   riscv::OpcodeOpFp};
parameter INSTR_FCLASS   =  { 5'b11100, 2'b?, 5'b0, 5'b?, 3'b001, 5'b?,   riscv::OpcodeOpFp};
parameter INSTR_FMV_X2F  =  { 5'b11110, 2'b?, 5'b0, 5'b?, 3'b000, 5'b?,   riscv::OpcodeOpFp};
parameter INSTR_FCVT_F2I =  { 5'b11000, 2'b?, 5'b000??, 5'b?, 3'b?, 5'b?, riscv::OpcodeOpFp};
parameter INSTR_FCVT_I2F =  { 5'b11010, 2'b?, 5'b000??, 5'b?, 3'b?, 5'b?, riscv::OpcodeOpFp};
=======
// A
parameter INSTR_AMO      =  {25'b?, riscv::OpcodeAmo };
>>>>>>> 7b8e5c2a

// Load/Stores
parameter INSTR_LOAD     =  {25'b?, riscv::OpcodeLoad};
parameter INSTR_LOAD_FP  =  {25'b?, riscv::OpcodeLoadFp};
parameter INSTR_STORE    =  {25'b?, riscv::OpcodeStore};
parameter INSTR_STORE_FP =  {25'b?, riscv::OpcodeStoreFp};<|MERGE_RESOLUTION|>--- conflicted
+++ resolved
@@ -102,7 +102,6 @@
 parameter INSTR_REM      =  { 7'b0000001, 10'b?, 3'b110, 5'b?, riscv::OpcodeOp };
 parameter INSTR_REMU     =  { 7'b0000001, 10'b?, 3'b111, 5'b?, riscv::OpcodeOp };
 
-<<<<<<< HEAD
 // RVFD
 parameter INSTR_FMADD    =  { 5'b?, 2'b?, 5'b?, 5'b?, 3'b?, 5'b?, riscv::OpcodeMadd};
 parameter INSTR_FMSUB    =  { 5'b?, 2'b?, 5'b?, 5'b?, 3'b?, 5'b?, riscv::OpcodeMsub};
@@ -129,10 +128,9 @@
 parameter INSTR_FMV_X2F  =  { 5'b11110, 2'b?, 5'b0, 5'b?, 3'b000, 5'b?,   riscv::OpcodeOpFp};
 parameter INSTR_FCVT_F2I =  { 5'b11000, 2'b?, 5'b000??, 5'b?, 3'b?, 5'b?, riscv::OpcodeOpFp};
 parameter INSTR_FCVT_I2F =  { 5'b11010, 2'b?, 5'b000??, 5'b?, 3'b?, 5'b?, riscv::OpcodeOpFp};
-=======
+
 // A
 parameter INSTR_AMO      =  {25'b?, riscv::OpcodeAmo };
->>>>>>> 7b8e5c2a
 
 // Load/Stores
 parameter INSTR_LOAD     =  {25'b?, riscv::OpcodeLoad};
